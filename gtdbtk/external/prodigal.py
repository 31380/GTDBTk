###############################################################################
#                                                                             #
#    This program is free software: you can redistribute it and/or modify     #
#    it under the terms of the GNU General Public License as published by     #
#    the Free Software Foundation, either version 3 of the License, or        #
#    (at your option) any later version.                                      #
#                                                                             #
#    This program is distributed in the hope that it will be useful,          #
#    but WITHOUT ANY WARRANTY; without even the implied warranty of           #
#    MERCHANTABILITY or FITNESS FOR A PARTICULAR PURPOSE.  See the            #
#    GNU General Public License for more details.                             #
#                                                                             #
#    You should have received a copy of the GNU General Public License        #
#    along with this program. If not, see <http://www.gnu.org/licenses/>.     #
#                                                                             #
###############################################################################

import logging
import multiprocessing as mp
import os
import shutil
import sys

from gtdbtk.biolib_lite.prodigal_biolib import (Prodigal as BioLibProdigal)
from gtdbtk.config.output import TRANSLATION_TABLE_SUFFIX, CHECKSUM_SUFFIX
from gtdbtk.exceptions import ProdigalException
from gtdbtk.tools import sha256, file_has_checksum


class Prodigal(object):
    """Perform ab initio gene prediction using Prodigal."""

    def __init__(self,
                 threads,
                 proteins,
                 marker_gene_dir,
                 protein_file_suffix,
                 nt_gene_file_suffix,
                 gff_file_suffix,
                 force):
        """Initialize."""

        self.logger = logging.getLogger('timestamp')

        self.threads = threads

        self.proteins = proteins

        self.marker_gene_dir = marker_gene_dir
        self.protein_file_suffix = protein_file_suffix
        self.nt_gene_file_suffix = nt_gene_file_suffix
        self.gff_file_suffix = gff_file_suffix
        self.force = force

    def _run_prodigal(self, genome_id, fasta_path):
        """Run Prodigal.

        Parameters
        ----------
        fasta_path : str
            Path to FASTA file to process.
        :return
            False if an error occurred.
        """

        # Setup output files
        output_dir = os.path.join(self.marker_gene_dir, genome_id)
        aa_gene_file = os.path.join(output_dir, genome_id + self.protein_file_suffix)
        nt_gene_file = None
        gff_file = None
        translation_table_file = None

        if not self.proteins:
            nt_gene_file = os.path.join(output_dir, genome_id + self.nt_gene_file_suffix)
            gff_file = os.path.join(output_dir, genome_id + self.gff_file_suffix)
            translation_table_file = os.path.join(output_dir, 'prodigal' + TRANSLATION_TABLE_SUFFIX)

        # Return early if files are already done
        if not self.proteins and file_has_checksum(aa_gene_file) and file_has_checksum(nt_gene_file) \
                and file_has_checksum(gff_file) and file_has_checksum(translation_table_file):
            best_tln_table = -1
            with open(translation_table_file, 'r') as tln_f:
                for line in tln_f.readlines():
                    cols = line.strip().split('\t')
                    if cols[0] == 'best_translation_table':
                        best_tln_table = int(cols[1])
                        break
            if best_tln_table > 0:
                self.logger.info('Skipping result from a previous run: {}'.format(genome_id))
                return aa_gene_file, nt_gene_file, gff_file, translation_table_file, best_tln_table

        # Did not meet the conditions to skip processing this genome, call genes.
        prodigal = BioLibProdigal(1, False)
        summary_stats = prodigal.run(
            [fasta_path], output_dir, called_genes=self.proteins)

        # An error occured in BioLib Prodigal.
        if not summary_stats:
            if self.force:
                return None
            else:
                raise Exception(
                    "An error was encountered while running Prodigal.")

        summary_stats = list(summary_stats.values())[0]

        # rename output files to adhere to GTDB conventions and desired genome
        # ID

        shutil.move(summary_stats.aa_gene_file, aa_gene_file)
        with open(aa_gene_file + CHECKSUM_SUFFIX, 'w') as f:
            f.write(sha256(aa_gene_file))

        if not self.proteins:
            shutil.move(summary_stats.nt_gene_file, nt_gene_file)
            with open(nt_gene_file + CHECKSUM_SUFFIX, 'w') as f:
                f.write(sha256(nt_gene_file))

            shutil.move(summary_stats.gff_file, gff_file)
            with open(gff_file + CHECKSUM_SUFFIX, 'w') as f:
                f.write(sha256(gff_file))

            # save translation table information
<<<<<<< HEAD
            translation_table_file = os.path.join(output_dir, 'prodigal_translation_table.tsv')
            with open(translation_table_file, 'w') as fout:
                fout.write('%s\t%d\n' % ('best_translation_table',
                                         summary_stats.best_translation_table))
                fout.write('%s\t%.2f\n' % ('coding_density_4',
                                           summary_stats.coding_density_4 * 100))
                fout.write('%s\t%.2f\n' % ('coding_density_11',
                                           summary_stats.coding_density_11 * 100))
                fout.write('%s\t%.2f\n' % ('probability_4', summary_stats.probability_4 * 100))
                fout.write('%s\t%.2f\n' % ('probability_11', summary_stats.probability_11 * 100))

        return aa_gene_file, nt_gene_file, gff_file, translation_table_file, summary_stats.best_translation_table
=======
            translation_table_file = os.path.join(
                output_dir, 'prodigal_translation_table.tsv')
            fout = open(translation_table_file, 'w')
            fout.write('%s\t%d\n' % ('best_translation_table',
                                     summary_stats.best_translation_table))
            fout.write('%s\t%.2f\n' % ('coding_density_4',
                                       summary_stats.coding_density_4 * 100))
            fout.write('%s\t%.2f\n' % ('coding_density_11',
                                       summary_stats.coding_density_11 * 100))
            fout.close()

            with open(translation_table_file + CHECKSUM_SUFFIX, 'w') as f:
                f.write(sha256(translation_table_file))

        return (aa_gene_file, nt_gene_file, gff_file, translation_table_file, summary_stats.best_translation_table)
>>>>>>> 9c42a5d8

    def _worker(self, out_dict, worker_queue, writer_queue):
        """This worker function is invoked in a process."""

        while True:
            data = worker_queue.get(block=True, timeout=None)
            if data is None:
                break

            genome_id, file_path = data

            rtn_files = self._run_prodigal(genome_id, file_path)

            # Only proceed if an error didn't occur in BioLib Prodigal
            if rtn_files:
                aa_gene_file, nt_gene_file, gff_file, translation_table_file, best_translation_table = rtn_files
                out_dict[genome_id] = {"aa_gene_path": aa_gene_file,
                                       "nt_gene_path": nt_gene_file,
                                       "gff_path": gff_file,
                                       "translation_table_path": translation_table_file,
                                       "best_translation_table": best_translation_table}
            writer_queue.put(genome_id)

    def _writer(self, num_items, writer_queue):
        """Store or write results of worker threads in a single thread."""
        processed_items = 0
        while processed_items < num_items:
            a = writer_queue.get(block=True, timeout=None)
            if a is None:
                break

            processed_items += 1
            statusStr = '==> Finished processing %d of %d (%.1f%%) genomes.' % (processed_items,
                                                                                num_items,
                                                                                float(processed_items) * 100 / num_items)
            sys.stdout.write('%s\r' % statusStr)
            sys.stdout.flush()

        sys.stdout.write('\n')

    def run(self, genomic_files):
        """Run Prodigal across a set of genomes.

        Parameters
        ----------
        genomic_files : dict
            Dictionary indicating the genomic and gene file for each genome.
        """

        # populate worker queue with data to process
        worker_queue = mp.Queue()
        writer_queue = mp.Queue()

        for genome_id, file_path in genomic_files.iteritems():
            worker_queue.put([genome_id, file_path])

        for _ in range(self.threads):
            worker_queue.put(None)

        try:
            manager = mp.Manager()
            out_dict = manager.dict()

            worker_proc = [mp.Process(target=self._worker, args=(out_dict,
                                                                 worker_queue,
                                                                 writer_queue)) for _ in range(self.threads)]
            writer_proc = mp.Process(target=self._writer, args=(
                len(genomic_files), writer_queue))

            writer_proc.start()
            for p in worker_proc:
                p.start()

            for p in worker_proc:
                p.join()

                # Gracefully terminate the program.
                if p.exitcode != 0:
                    self.logger.error('Prodigal returned a non-zero exit code.')
                    raise ProdigalException

            writer_queue.put(None)
            writer_proc.join()
        except Exception:
            for p in worker_proc:
                p.terminate()

            writer_proc.terminate()
            self.logger.error('An exception was caught while running Prodigal.')
            raise ProdigalException

        result_dict = {k: v for k, v in out_dict.items()}
        return result_dict<|MERGE_RESOLUTION|>--- conflicted
+++ resolved
@@ -121,7 +121,6 @@
                 f.write(sha256(gff_file))
 
             # save translation table information
-<<<<<<< HEAD
             translation_table_file = os.path.join(output_dir, 'prodigal_translation_table.tsv')
             with open(translation_table_file, 'w') as fout:
                 fout.write('%s\t%d\n' % ('best_translation_table',
@@ -133,24 +132,10 @@
                 fout.write('%s\t%.2f\n' % ('probability_4', summary_stats.probability_4 * 100))
                 fout.write('%s\t%.2f\n' % ('probability_11', summary_stats.probability_11 * 100))
 
-        return aa_gene_file, nt_gene_file, gff_file, translation_table_file, summary_stats.best_translation_table
-=======
-            translation_table_file = os.path.join(
-                output_dir, 'prodigal_translation_table.tsv')
-            fout = open(translation_table_file, 'w')
-            fout.write('%s\t%d\n' % ('best_translation_table',
-                                     summary_stats.best_translation_table))
-            fout.write('%s\t%.2f\n' % ('coding_density_4',
-                                       summary_stats.coding_density_4 * 100))
-            fout.write('%s\t%.2f\n' % ('coding_density_11',
-                                       summary_stats.coding_density_11 * 100))
-            fout.close()
-
             with open(translation_table_file + CHECKSUM_SUFFIX, 'w') as f:
                 f.write(sha256(translation_table_file))
 
-        return (aa_gene_file, nt_gene_file, gff_file, translation_table_file, summary_stats.best_translation_table)
->>>>>>> 9c42a5d8
+        return aa_gene_file, nt_gene_file, gff_file, translation_table_file, summary_stats.best_translation_table
 
     def _worker(self, out_dict, worker_queue, writer_queue):
         """This worker function is invoked in a process."""
