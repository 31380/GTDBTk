<<<<<<< HEAD
from __future__ import print_function

import json
import os
import sys

try:
    GENERIC_PATH = os.environ['GTDBTK_DATA_PATH']

except KeyError:
    print('\n' + '=' * 80)
    print(' ERROR '.center(80))
    print('_' * 80 + '\n')
    print("The 'GTDBTK_DATA_PATH' environment variable is not defined.".center(80) + '\n')
    print('Please set this variable to your reference data package.'.center(80))
    print('https://github.com/Ecogenomics/GTDBTk#installation'.center(80))
    print('=' * 80)
    sys.exit(1)


############################
# If all downloaded data is in the same folder
# There is no need of editing variable below this point
############################

MIN_REF_DATA_VERSION = 'r89'

TIGRFAM_HMMS = os.path.join(GENERIC_PATH, 'markers/tigrfam/tigrfam.hmm')
PFAM_HMM_DIR = os.path.join(GENERIC_PATH, 'markers/pfam/')
MSA_FOLDER = os.path.join(GENERIC_PATH, "msa/")
MASK_DIR = os.path.join(GENERIC_PATH, "masks/")
PPLACER_DIR = os.path.join(GENERIC_PATH, "pplacer/")
FASTANI_DIR = os.path.join(GENERIC_PATH, "fastani/")
TAX_FOLDER = os.path.join(GENERIC_PATH, "taxonomy/")
RADII_DIR = os.path.join(GENERIC_PATH, "radii/")
METADATA_DIR = os.path.join(GENERIC_PATH, "metadata/")
RED_DIR = os.path.join(GENERIC_PATH, "mrca_red/")


RED_DIST_BAC_DICT = ''
RED_DIST_ARC_DICT = ''
VERSION_DATA = ''
try:
    with open(os.path.join(METADATA_DIR, "metadata.txt")) as metadataData:
        for line in metadataData:
            try:
                line_infos = line.strip().split('=')
                if line_infos[0] == 'RED_DIST_BAC_DICT':
                    RED_DIST_BAC_DICT = json.loads(line_infos[1])
                elif line_infos[0] == 'RED_DIST_ARC_DICT':
                    RED_DIST_ARC_DICT = json.loads(line_infos[1])
                elif line_infos[0] == 'VERSION_DATA':
                    VERSION_DATA = line_infos[1]
            except ValueError:
                print("Skipping invalid line {0}".format(repr(line)))
except IOError:
    print('\n' + '=' * 80)
    print(' ERROR '.center(80))
    print('_' * 80 + '\n')
    print('The GTDB-Tk reference data does not exist or is corrupted.'.center(80))
    print(('GTDBTK_DATA_PATH=%s' % GENERIC_PATH).center(80) + '\n')
    print('Please compare the checksum to those provided in the download repository.'.center(80))
    print('https://github.com/Ecogenomics/GTDBTk#gtdb-tk-reference-data'.center(80))
    print('=' * 80)
    sys.exit(1)


# Relative Evolution Distance
RED_MIN_SUPPORT = 0.0
RED_MIN_CHILDREN = 2

# Marker information


BAC120_MARKERS = {"PFAM": ["PF00380.14.hmm", "PF00410.14.hmm", "PF00466.15.hmm", "PF01025.14.hmm", "PF02576.12.hmm", "PF03726.9.hmm"],
                  "TIGRFAM": ["TIGR00006.HMM", "TIGR00019.HMM", "TIGR00020.HMM", "TIGR00029.HMM", "TIGR00043.HMM", "TIGR00054.HMM", "TIGR00059.HMM", "TIGR00061.HMM", "TIGR00064.HMM",
                              "TIGR00065.HMM", "TIGR00082.HMM", "TIGR00083.HMM", "TIGR00084.HMM", "TIGR00086.HMM", "TIGR00088.HMM", "TIGR00090.HMM", "TIGR00092.HMM", "TIGR00095.HMM",
                              "TIGR00115.HMM", "TIGR00116.HMM", "TIGR00138.HMM", "TIGR00158.HMM", "TIGR00166.HMM", "TIGR00168.HMM", "TIGR00186.HMM", "TIGR00194.HMM", "TIGR00250.HMM",
                              "TIGR00337.HMM", "TIGR00344.HMM", "TIGR00362.HMM", "TIGR00382.HMM", "TIGR00392.HMM", "TIGR00396.HMM", "TIGR00398.HMM", "TIGR00414.HMM", "TIGR00416.HMM",
                              "TIGR00420.HMM", "TIGR00431.HMM", "TIGR00435.HMM", "TIGR00436.HMM", "TIGR00442.HMM", "TIGR00445.HMM", "TIGR00456.HMM", "TIGR00459.HMM", "TIGR00460.HMM",
                              "TIGR00468.HMM", "TIGR00472.HMM", "TIGR00487.HMM", "TIGR00496.HMM", "TIGR00539.HMM", "TIGR00580.HMM", "TIGR00593.HMM", "TIGR00615.HMM", "TIGR00631.HMM",
                              "TIGR00634.HMM", "TIGR00635.HMM", "TIGR00643.HMM", "TIGR00663.HMM", "TIGR00717.HMM", "TIGR00755.HMM", "TIGR00810.HMM", "TIGR00922.HMM", "TIGR00928.HMM",
                              "TIGR00959.HMM", "TIGR00963.HMM", "TIGR00964.HMM", "TIGR00967.HMM", "TIGR01009.HMM", "TIGR01011.HMM", "TIGR01017.HMM", "TIGR01021.HMM", "TIGR01029.HMM",
                              "TIGR01032.HMM", "TIGR01039.HMM", "TIGR01044.HMM", "TIGR01059.HMM", "TIGR01063.HMM", "TIGR01066.HMM", "TIGR01071.HMM", "TIGR01079.HMM", "TIGR01082.HMM",
                              "TIGR01087.HMM", "TIGR01128.HMM", "TIGR01146.HMM", "TIGR01164.HMM", "TIGR01169.HMM", "TIGR01171.HMM", "TIGR01302.HMM", "TIGR01391.HMM", "TIGR01393.HMM",
                              "TIGR01394.HMM", "TIGR01510.HMM", "TIGR01632.HMM", "TIGR01951.HMM", "TIGR01953.HMM", "TIGR02012.HMM", "TIGR02013.HMM", "TIGR02027.HMM", "TIGR02075.HMM",
                              "TIGR02191.HMM", "TIGR02273.HMM", "TIGR02350.HMM", "TIGR02386.HMM", "TIGR02397.HMM", "TIGR02432.HMM", "TIGR02729.HMM", "TIGR03263.HMM", "TIGR03594.HMM",
                              "TIGR03625.HMM", "TIGR03632.HMM", "TIGR03654.HMM", "TIGR03723.HMM", "TIGR03725.HMM", "TIGR03953.HMM"]}

AR122_MARKERS = {"PFAM": ["PF01868.11.hmm", "PF01282.14.hmm", "PF01655.13.hmm", "PF01092.14.hmm", "PF01000.21.hmm", "PF00368.13.hmm", "PF00827.12.hmm", "PF01269.12.hmm", "PF00466.15.hmm",
                          "PF01015.13.hmm", "PF13685.1.hmm", "PF02978.14.hmm", "PF04919.7.hmm", "PF01984.15.hmm", "PF04104.9.hmm", "PF00410.14.hmm", "PF01798.13.hmm", "PF01864.12.hmm",
                          "PF01990.12.hmm", "PF07541.7.hmm", "PF04019.7.hmm", "PF00900.15.hmm", "PF01090.14.hmm", "PF02006.11.hmm", "PF01157.13.hmm", "PF01191.14.hmm", "PF01866.12.hmm",
                          "PF01198.14.hmm", "PF01496.14.hmm", "PF00687.16.hmm", "PF03874.11.hmm", "PF01194.12.hmm", "PF01200.13.hmm", "PF13656.1.hmm", "PF01280.15.hmm"],
                 "TIGRFAM": ["TIGR00468.HMM", "TIGR01060.HMM", "TIGR03627.HMM", "TIGR01020.HMM", "TIGR02258.HMM", "TIGR00293.HMM", "TIGR00389.HMM", "TIGR01012.HMM", "TIGR00490.HMM", "TIGR03677.HMM",
                             "TIGR03636.HMM", "TIGR03722.HMM", "TIGR00458.HMM", "TIGR00291.HMM", "TIGR00670.HMM", "TIGR00064.HMM", "TIGR03629.HMM", "TIGR00021.HMM", "TIGR03672.HMM", "TIGR00111.HMM",
                             "TIGR03684.HMM", "TIGR01077.HMM", "TIGR01213.HMM", "TIGR01080.HMM", "TIGR00501.HMM", "TIGR00729.HMM", "TIGR01038.HMM", "TIGR00270.HMM", "TIGR03628.HMM", "TIGR01028.HMM",
                             "TIGR00521.HMM", "TIGR03671.HMM", "TIGR00240.HMM", "TIGR02390.HMM", "TIGR02338.HMM", "TIGR00037.HMM", "TIGR02076.HMM", "TIGR00335.HMM", "TIGR01025.HMM", "TIGR00471.HMM",
                             "TIGR00336.HMM", "TIGR00522.HMM", "TIGR02153.HMM", "TIGR02651.HMM", "TIGR03674.HMM", "TIGR00323.HMM", "TIGR00134.HMM", "TIGR02236.HMM", "TIGR03683.HMM", "TIGR00491.HMM",
                             "TIGR00658.HMM", "TIGR03680.HMM", "TIGR00392.HMM", "TIGR00422.HMM", "TIGR00279.HMM", "TIGR01052.HMM", "TIGR00442.HMM", "TIGR00308.HMM", "TIGR00398.HMM", "TIGR00456.HMM",
                             "TIGR00549.HMM", "TIGR00408.HMM", "TIGR00432.HMM", "TIGR00264.HMM", "TIGR00982.HMM", "TIGR00324.HMM", "TIGR01952.HMM", "TIGR03626.HMM", "TIGR03670.HMM", "TIGR00337.HMM",
                             "TIGR01046.HMM", "TIGR01018.HMM", "TIGR00936.HMM", "TIGR00463.HMM", "TIGR01309.HMM", "TIGR03653.HMM", "TIGR00042.HMM", "TIGR02389.HMM", "TIGR00307.HMM", "TIGR03673.HMM",
                             "TIGR00373.HMM", "TIGR01008.HMM", "TIGR00283.HMM", "TIGR00425.HMM", "TIGR00405.HMM", "TIGR03665.HMM", "TIGR00448.HMM"]}

RPS23_MARKERS = {"PFAM": ["PF00687.16.hmm", "PF00466.15.hmm", "PF00298.14.hmm", "PF03946.9.hmm", "PF00238.14.hmm",
                          "PF00252.13.hmm", "PF00861.17.hmm", "PF00181.18.hmm", "PF00237.14.hmm",
                          "PF03947.13.hmm", "PF00297.17.hmm", "PF00573.17.hmm", "PF00281.14.hmm",
                          "PF00673.16.hmm", "PF00338.17.hmm", "PF00411.14.hmm", "PF00416.17.hmm",
                          "PF00312.17.hmm", "PF00366.15.hmm", "PF00203.16.hmm", "PF00189.15.hmm",
                          "PF00333.15.hmm", "PF03719.10.hmm", "PF00177.16.hmm", "PF00410.14.hmm",
                          "PF00380.14.hmm", "PF00164.20.hmm"],
                 "TIGRFAM": []}

# Information for Multiple hits markers:
DEFAULT_MULTIHIT_THRESHOLD = 10.0

# Information for aligning genomes
DEFAULT_DOMAIN_THRESHOLD = 10.0
AR_MARKER_COUNT = 122
BAC_MARKER_COUNT = 120


# MSA file names
CONCAT_BAC120 = os.path.join(
    MSA_FOLDER, "gtdb_" + VERSION_DATA + "_bac120.faa")
CONCAT_AR122 = os.path.join(MSA_FOLDER, "gtdb_" + VERSION_DATA + "_ar122.faa")

# Taxonomy file name
TAXONOMY_FILE = os.path.join(TAX_FOLDER, "gtdb_taxonomy.tsv")

# Type Strain radii file
RADII_FILE = os.path.join(RADII_DIR, "gtdb_radii.tsv")

# Mask file names
MASK_BAC120 = "gtdb_" + VERSION_DATA + "_bac120.mask"
MASK_AR122 = "gtdb_" + VERSION_DATA + "_ar122.mask"
MASK_RPS23 = "gtdb_" + VERSION_DATA + "_rps23.mask"


# Pplacer configuration
PPLACER_BAC120_REF_PKG = "gtdb_" + VERSION_DATA + "_bac120.refpkg"
PPLACER_AR122_REF_PKG = "gtdb_" + VERSION_DATA + "_ar122.refpkg"
PPLACER_RPS23_REF_PKG = "gtdb_" + VERSION_DATA + "_rps23.refpkg"

# Fastani configuration
FASTANI_SPECIES_THRESHOLD = 95.0
FASTANI_GENOMES = os.path.join(FASTANI_DIR, "database/")
FASTANI_GENOMES_EXT = "_genomic.fna.gz"

# MRCA RED VALUE
MRCA_RED_BAC120 = os.path.join(
    RED_DIR, "gtdbtk_{}_bac120.tsv".format(VERSION_DATA))
MRCA_RED_AR122 = os.path.join(
    RED_DIR, "gtdbtk_{}_ar122.tsv".format(VERSION_DATA))
=======
from __future__ import print_function

import json
import os
import sys

try:
    GENERIC_PATH = os.environ['GTDBTK_DATA_PATH']

except KeyError:
    print('\n' + '=' * 80)
    print(' ERROR '.center(80))
    print('_' * 80 + '\n')
    print("'The GTDBTK_DATA_PATH' environment variable is not defined.".center(80) + '\n')
    print('Please set this variable to your reference data package.'.center(80))
    print('https://github.com/Ecogenomics/GTDBTk#installation'.center(80))
    print('=' * 80)
    sys.exit(1)

############################
# If all downloaded data is in the same folder
# There is no need of editing variable below this point
############################

MIN_REF_DATA_VERSION = 'r89'

TIGRFAM_HMMS = os.path.join(GENERIC_PATH, 'markers/tigrfam/tigrfam.hmm')
PFAM_HMM_DIR = os.path.join(GENERIC_PATH, 'markers/pfam/')
MSA_FOLDER = os.path.join(GENERIC_PATH, "msa/")
MASK_DIR = os.path.join(GENERIC_PATH, "masks/")
PPLACER_DIR = os.path.join(GENERIC_PATH, "pplacer/")
FASTANI_DIR = os.path.join(GENERIC_PATH, "fastani/")
TAX_FOLDER = os.path.join(GENERIC_PATH, "taxonomy/")
RADII_DIR = os.path.join(GENERIC_PATH, "radii/")
METADATA_DIR = os.path.join(GENERIC_PATH, "metadata/")
RED_DIR = os.path.join(GENERIC_PATH, "mrca_red/")


RED_DIST_BAC_DICT = ''
RED_DIST_ARC_DICT = ''
VERSION_DATA = ''
try:
    with open(os.path.join(METADATA_DIR, "metadata.txt")) as metadataData:
        for line in metadataData:
            try:
                line_infos = line.strip().split('=')
                if line_infos[0] == 'RED_DIST_BAC_DICT':
                    RED_DIST_BAC_DICT = json.loads(line_infos[1])
                elif line_infos[0] == 'RED_DIST_ARC_DICT':
                    RED_DIST_ARC_DICT = json.loads(line_infos[1])
                elif line_infos[0] == 'VERSION_DATA':
                    VERSION_DATA = line_infos[1]
            except ValueError:
                print("Skipping invalid line {0}".format(repr(line)))
except IOError:
    print('\n' + '=' * 80)
    print(' ERROR '.center(80))
    print('_' * 80 + '\n')
    print('The GTDB-Tk reference data does not exist or is corrupted.'.center(80))
    print(('GTDBTK_DATA_PATH=%s' % GENERIC_PATH).center(80) + '\n')
    print('Please compare the checksum to those provided in the download repository.'.center(80))
    print('https://github.com/Ecogenomics/GTDBTk#gtdb-tk-reference-data'.center(80))
    print('=' * 80)
    sys.exit(1)

# Relative Evolution Distance
RED_MIN_SUPPORT = 0.0
RED_MIN_CHILDREN = 2

# Marker information


BAC120_MARKERS = {"PFAM": ["PF00380.14.hmm", "PF00410.14.hmm", "PF00466.15.hmm", "PF01025.14.hmm", "PF02576.12.hmm", "PF03726.9.hmm"],
                  "TIGRFAM": ["TIGR00006.HMM", "TIGR00019.HMM", "TIGR00020.HMM", "TIGR00029.HMM", "TIGR00043.HMM", "TIGR00054.HMM", "TIGR00059.HMM", "TIGR00061.HMM", "TIGR00064.HMM",
                              "TIGR00065.HMM", "TIGR00082.HMM", "TIGR00083.HMM", "TIGR00084.HMM", "TIGR00086.HMM", "TIGR00088.HMM", "TIGR00090.HMM", "TIGR00092.HMM", "TIGR00095.HMM",
                              "TIGR00115.HMM", "TIGR00116.HMM", "TIGR00138.HMM", "TIGR00158.HMM", "TIGR00166.HMM", "TIGR00168.HMM", "TIGR00186.HMM", "TIGR00194.HMM", "TIGR00250.HMM",
                              "TIGR00337.HMM", "TIGR00344.HMM", "TIGR00362.HMM", "TIGR00382.HMM", "TIGR00392.HMM", "TIGR00396.HMM", "TIGR00398.HMM", "TIGR00414.HMM", "TIGR00416.HMM",
                              "TIGR00420.HMM", "TIGR00431.HMM", "TIGR00435.HMM", "TIGR00436.HMM", "TIGR00442.HMM", "TIGR00445.HMM", "TIGR00456.HMM", "TIGR00459.HMM", "TIGR00460.HMM",
                              "TIGR00468.HMM", "TIGR00472.HMM", "TIGR00487.HMM", "TIGR00496.HMM", "TIGR00539.HMM", "TIGR00580.HMM", "TIGR00593.HMM", "TIGR00615.HMM", "TIGR00631.HMM",
                              "TIGR00634.HMM", "TIGR00635.HMM", "TIGR00643.HMM", "TIGR00663.HMM", "TIGR00717.HMM", "TIGR00755.HMM", "TIGR00810.HMM", "TIGR00922.HMM", "TIGR00928.HMM",
                              "TIGR00959.HMM", "TIGR00963.HMM", "TIGR00964.HMM", "TIGR00967.HMM", "TIGR01009.HMM", "TIGR01011.HMM", "TIGR01017.HMM", "TIGR01021.HMM", "TIGR01029.HMM",
                              "TIGR01032.HMM", "TIGR01039.HMM", "TIGR01044.HMM", "TIGR01059.HMM", "TIGR01063.HMM", "TIGR01066.HMM", "TIGR01071.HMM", "TIGR01079.HMM", "TIGR01082.HMM",
                              "TIGR01087.HMM", "TIGR01128.HMM", "TIGR01146.HMM", "TIGR01164.HMM", "TIGR01169.HMM", "TIGR01171.HMM", "TIGR01302.HMM", "TIGR01391.HMM", "TIGR01393.HMM",
                              "TIGR01394.HMM", "TIGR01510.HMM", "TIGR01632.HMM", "TIGR01951.HMM", "TIGR01953.HMM", "TIGR02012.HMM", "TIGR02013.HMM", "TIGR02027.HMM", "TIGR02075.HMM",
                              "TIGR02191.HMM", "TIGR02273.HMM", "TIGR02350.HMM", "TIGR02386.HMM", "TIGR02397.HMM", "TIGR02432.HMM", "TIGR02729.HMM", "TIGR03263.HMM", "TIGR03594.HMM",
                              "TIGR03625.HMM", "TIGR03632.HMM", "TIGR03654.HMM", "TIGR03723.HMM", "TIGR03725.HMM", "TIGR03953.HMM"]}

AR122_MARKERS = {"PFAM": ["PF01868.11.hmm", "PF01282.14.hmm", "PF01655.13.hmm", "PF01092.14.hmm", "PF01000.21.hmm", "PF00368.13.hmm", "PF00827.12.hmm", "PF01269.12.hmm", "PF00466.15.hmm",
                          "PF01015.13.hmm", "PF13685.1.hmm", "PF02978.14.hmm", "PF04919.7.hmm", "PF01984.15.hmm", "PF04104.9.hmm", "PF00410.14.hmm", "PF01798.13.hmm", "PF01864.12.hmm",
                          "PF01990.12.hmm", "PF07541.7.hmm", "PF04019.7.hmm", "PF00900.15.hmm", "PF01090.14.hmm", "PF02006.11.hmm", "PF01157.13.hmm", "PF01191.14.hmm", "PF01866.12.hmm",
                          "PF01198.14.hmm", "PF01496.14.hmm", "PF00687.16.hmm", "PF03874.11.hmm", "PF01194.12.hmm", "PF01200.13.hmm", "PF13656.1.hmm", "PF01280.15.hmm"],
                 "TIGRFAM": ["TIGR00468.HMM", "TIGR01060.HMM", "TIGR03627.HMM", "TIGR01020.HMM", "TIGR02258.HMM", "TIGR00293.HMM", "TIGR00389.HMM", "TIGR01012.HMM", "TIGR00490.HMM", "TIGR03677.HMM",
                             "TIGR03636.HMM", "TIGR03722.HMM", "TIGR00458.HMM", "TIGR00291.HMM", "TIGR00670.HMM", "TIGR00064.HMM", "TIGR03629.HMM", "TIGR00021.HMM", "TIGR03672.HMM", "TIGR00111.HMM",
                             "TIGR03684.HMM", "TIGR01077.HMM", "TIGR01213.HMM", "TIGR01080.HMM", "TIGR00501.HMM", "TIGR00729.HMM", "TIGR01038.HMM", "TIGR00270.HMM", "TIGR03628.HMM", "TIGR01028.HMM",
                             "TIGR00521.HMM", "TIGR03671.HMM", "TIGR00240.HMM", "TIGR02390.HMM", "TIGR02338.HMM", "TIGR00037.HMM", "TIGR02076.HMM", "TIGR00335.HMM", "TIGR01025.HMM", "TIGR00471.HMM",
                             "TIGR00336.HMM", "TIGR00522.HMM", "TIGR02153.HMM", "TIGR02651.HMM", "TIGR03674.HMM", "TIGR00323.HMM", "TIGR00134.HMM", "TIGR02236.HMM", "TIGR03683.HMM", "TIGR00491.HMM",
                             "TIGR00658.HMM", "TIGR03680.HMM", "TIGR00392.HMM", "TIGR00422.HMM", "TIGR00279.HMM", "TIGR01052.HMM", "TIGR00442.HMM", "TIGR00308.HMM", "TIGR00398.HMM", "TIGR00456.HMM",
                             "TIGR00549.HMM", "TIGR00408.HMM", "TIGR00432.HMM", "TIGR00264.HMM", "TIGR00982.HMM", "TIGR00324.HMM", "TIGR01952.HMM", "TIGR03626.HMM", "TIGR03670.HMM", "TIGR00337.HMM",
                             "TIGR01046.HMM", "TIGR01018.HMM", "TIGR00936.HMM", "TIGR00463.HMM", "TIGR01309.HMM", "TIGR03653.HMM", "TIGR00042.HMM", "TIGR02389.HMM", "TIGR00307.HMM", "TIGR03673.HMM",
                             "TIGR00373.HMM", "TIGR01008.HMM", "TIGR00283.HMM", "TIGR00425.HMM", "TIGR00405.HMM", "TIGR03665.HMM", "TIGR00448.HMM"]}

RPS23_MARKERS = {"PFAM": ["PF00687.16.hmm", "PF00466.15.hmm", "PF00298.14.hmm", "PF03946.9.hmm", "PF00238.14.hmm",
                          "PF00252.13.hmm", "PF00861.17.hmm", "PF00181.18.hmm", "PF00237.14.hmm",
                          "PF03947.13.hmm", "PF00297.17.hmm", "PF00573.17.hmm", "PF00281.14.hmm",
                          "PF00673.16.hmm", "PF00338.17.hmm", "PF00411.14.hmm", "PF00416.17.hmm",
                          "PF00312.17.hmm", "PF00366.15.hmm", "PF00203.16.hmm", "PF00189.15.hmm",
                          "PF00333.15.hmm", "PF03719.10.hmm", "PF00177.16.hmm", "PF00410.14.hmm",
                          "PF00380.14.hmm", "PF00164.20.hmm"],
                 "TIGRFAM": []}

# Information for Multiple hits markers:
DEFAULT_MULTIHIT_THRESHOLD = 10.0

# Information for aligning genomes
DEFAULT_DOMAIN_THRESHOLD = 10.0
AR_MARKER_COUNT = 122
BAC_MARKER_COUNT = 120

# Information about Alignement Fraction to resolve fastANI results
AF_THRESHOLD = 0.65

# MSA file names
CONCAT_BAC120 = os.path.join(
    MSA_FOLDER, "gtdb_" + VERSION_DATA + "_bac120.faa")
CONCAT_AR122 = os.path.join(MSA_FOLDER, "gtdb_" + VERSION_DATA + "_ar122.faa")

# Taxonomy file name
TAXONOMY_FILE = os.path.join(TAX_FOLDER, "gtdb_taxonomy.tsv")

# Type Strain radii file
RADII_FILE = os.path.join(RADII_DIR, "gtdb_radii.tsv")

# Mask file names
MASK_BAC120 = "gtdb_" + VERSION_DATA + "_bac120.mask"
MASK_AR122 = "gtdb_" + VERSION_DATA + "_ar122.mask"
MASK_RPS23 = "gtdb_" + VERSION_DATA + "_rps23.mask"


# Pplacer configuration
PPLACER_BAC120_REF_PKG = "gtdb_" + VERSION_DATA + "_bac120.refpkg"
PPLACER_AR122_REF_PKG = "gtdb_" + VERSION_DATA + "_ar122.refpkg"
PPLACER_RPS23_REF_PKG = "gtdb_" + VERSION_DATA + "_rps23.refpkg"

# Fastani configuration
FASTANI_SPECIES_THRESHOLD = 95.0
FASTANI_GENOMES = os.path.join(FASTANI_DIR, "database/")
FASTANI_GENOMES_EXT = "_genomic.fna.gz"

# MRCA RED VALUE
MRCA_RED_BAC120 = os.path.join(
    RED_DIR, "gtdbtk_{}_bac120.tsv".format(VERSION_DATA))
MRCA_RED_AR122 = os.path.join(
    RED_DIR, "gtdbtk_{}_ar122.tsv".format(VERSION_DATA))
>>>>>>> e4872b85
<|MERGE_RESOLUTION|>--- conflicted
+++ resolved
@@ -1,4 +1,3 @@
-<<<<<<< HEAD
 from __future__ import print_function
 
 import json
@@ -119,158 +118,6 @@
 AR_MARKER_COUNT = 122
 BAC_MARKER_COUNT = 120
 
-
-# MSA file names
-CONCAT_BAC120 = os.path.join(
-    MSA_FOLDER, "gtdb_" + VERSION_DATA + "_bac120.faa")
-CONCAT_AR122 = os.path.join(MSA_FOLDER, "gtdb_" + VERSION_DATA + "_ar122.faa")
-
-# Taxonomy file name
-TAXONOMY_FILE = os.path.join(TAX_FOLDER, "gtdb_taxonomy.tsv")
-
-# Type Strain radii file
-RADII_FILE = os.path.join(RADII_DIR, "gtdb_radii.tsv")
-
-# Mask file names
-MASK_BAC120 = "gtdb_" + VERSION_DATA + "_bac120.mask"
-MASK_AR122 = "gtdb_" + VERSION_DATA + "_ar122.mask"
-MASK_RPS23 = "gtdb_" + VERSION_DATA + "_rps23.mask"
-
-
-# Pplacer configuration
-PPLACER_BAC120_REF_PKG = "gtdb_" + VERSION_DATA + "_bac120.refpkg"
-PPLACER_AR122_REF_PKG = "gtdb_" + VERSION_DATA + "_ar122.refpkg"
-PPLACER_RPS23_REF_PKG = "gtdb_" + VERSION_DATA + "_rps23.refpkg"
-
-# Fastani configuration
-FASTANI_SPECIES_THRESHOLD = 95.0
-FASTANI_GENOMES = os.path.join(FASTANI_DIR, "database/")
-FASTANI_GENOMES_EXT = "_genomic.fna.gz"
-
-# MRCA RED VALUE
-MRCA_RED_BAC120 = os.path.join(
-    RED_DIR, "gtdbtk_{}_bac120.tsv".format(VERSION_DATA))
-MRCA_RED_AR122 = os.path.join(
-    RED_DIR, "gtdbtk_{}_ar122.tsv".format(VERSION_DATA))
-=======
-from __future__ import print_function
-
-import json
-import os
-import sys
-
-try:
-    GENERIC_PATH = os.environ['GTDBTK_DATA_PATH']
-
-except KeyError:
-    print('\n' + '=' * 80)
-    print(' ERROR '.center(80))
-    print('_' * 80 + '\n')
-    print("'The GTDBTK_DATA_PATH' environment variable is not defined.".center(80) + '\n')
-    print('Please set this variable to your reference data package.'.center(80))
-    print('https://github.com/Ecogenomics/GTDBTk#installation'.center(80))
-    print('=' * 80)
-    sys.exit(1)
-
-############################
-# If all downloaded data is in the same folder
-# There is no need of editing variable below this point
-############################
-
-MIN_REF_DATA_VERSION = 'r89'
-
-TIGRFAM_HMMS = os.path.join(GENERIC_PATH, 'markers/tigrfam/tigrfam.hmm')
-PFAM_HMM_DIR = os.path.join(GENERIC_PATH, 'markers/pfam/')
-MSA_FOLDER = os.path.join(GENERIC_PATH, "msa/")
-MASK_DIR = os.path.join(GENERIC_PATH, "masks/")
-PPLACER_DIR = os.path.join(GENERIC_PATH, "pplacer/")
-FASTANI_DIR = os.path.join(GENERIC_PATH, "fastani/")
-TAX_FOLDER = os.path.join(GENERIC_PATH, "taxonomy/")
-RADII_DIR = os.path.join(GENERIC_PATH, "radii/")
-METADATA_DIR = os.path.join(GENERIC_PATH, "metadata/")
-RED_DIR = os.path.join(GENERIC_PATH, "mrca_red/")
-
-
-RED_DIST_BAC_DICT = ''
-RED_DIST_ARC_DICT = ''
-VERSION_DATA = ''
-try:
-    with open(os.path.join(METADATA_DIR, "metadata.txt")) as metadataData:
-        for line in metadataData:
-            try:
-                line_infos = line.strip().split('=')
-                if line_infos[0] == 'RED_DIST_BAC_DICT':
-                    RED_DIST_BAC_DICT = json.loads(line_infos[1])
-                elif line_infos[0] == 'RED_DIST_ARC_DICT':
-                    RED_DIST_ARC_DICT = json.loads(line_infos[1])
-                elif line_infos[0] == 'VERSION_DATA':
-                    VERSION_DATA = line_infos[1]
-            except ValueError:
-                print("Skipping invalid line {0}".format(repr(line)))
-except IOError:
-    print('\n' + '=' * 80)
-    print(' ERROR '.center(80))
-    print('_' * 80 + '\n')
-    print('The GTDB-Tk reference data does not exist or is corrupted.'.center(80))
-    print(('GTDBTK_DATA_PATH=%s' % GENERIC_PATH).center(80) + '\n')
-    print('Please compare the checksum to those provided in the download repository.'.center(80))
-    print('https://github.com/Ecogenomics/GTDBTk#gtdb-tk-reference-data'.center(80))
-    print('=' * 80)
-    sys.exit(1)
-
-# Relative Evolution Distance
-RED_MIN_SUPPORT = 0.0
-RED_MIN_CHILDREN = 2
-
-# Marker information
-
-
-BAC120_MARKERS = {"PFAM": ["PF00380.14.hmm", "PF00410.14.hmm", "PF00466.15.hmm", "PF01025.14.hmm", "PF02576.12.hmm", "PF03726.9.hmm"],
-                  "TIGRFAM": ["TIGR00006.HMM", "TIGR00019.HMM", "TIGR00020.HMM", "TIGR00029.HMM", "TIGR00043.HMM", "TIGR00054.HMM", "TIGR00059.HMM", "TIGR00061.HMM", "TIGR00064.HMM",
-                              "TIGR00065.HMM", "TIGR00082.HMM", "TIGR00083.HMM", "TIGR00084.HMM", "TIGR00086.HMM", "TIGR00088.HMM", "TIGR00090.HMM", "TIGR00092.HMM", "TIGR00095.HMM",
-                              "TIGR00115.HMM", "TIGR00116.HMM", "TIGR00138.HMM", "TIGR00158.HMM", "TIGR00166.HMM", "TIGR00168.HMM", "TIGR00186.HMM", "TIGR00194.HMM", "TIGR00250.HMM",
-                              "TIGR00337.HMM", "TIGR00344.HMM", "TIGR00362.HMM", "TIGR00382.HMM", "TIGR00392.HMM", "TIGR00396.HMM", "TIGR00398.HMM", "TIGR00414.HMM", "TIGR00416.HMM",
-                              "TIGR00420.HMM", "TIGR00431.HMM", "TIGR00435.HMM", "TIGR00436.HMM", "TIGR00442.HMM", "TIGR00445.HMM", "TIGR00456.HMM", "TIGR00459.HMM", "TIGR00460.HMM",
-                              "TIGR00468.HMM", "TIGR00472.HMM", "TIGR00487.HMM", "TIGR00496.HMM", "TIGR00539.HMM", "TIGR00580.HMM", "TIGR00593.HMM", "TIGR00615.HMM", "TIGR00631.HMM",
-                              "TIGR00634.HMM", "TIGR00635.HMM", "TIGR00643.HMM", "TIGR00663.HMM", "TIGR00717.HMM", "TIGR00755.HMM", "TIGR00810.HMM", "TIGR00922.HMM", "TIGR00928.HMM",
-                              "TIGR00959.HMM", "TIGR00963.HMM", "TIGR00964.HMM", "TIGR00967.HMM", "TIGR01009.HMM", "TIGR01011.HMM", "TIGR01017.HMM", "TIGR01021.HMM", "TIGR01029.HMM",
-                              "TIGR01032.HMM", "TIGR01039.HMM", "TIGR01044.HMM", "TIGR01059.HMM", "TIGR01063.HMM", "TIGR01066.HMM", "TIGR01071.HMM", "TIGR01079.HMM", "TIGR01082.HMM",
-                              "TIGR01087.HMM", "TIGR01128.HMM", "TIGR01146.HMM", "TIGR01164.HMM", "TIGR01169.HMM", "TIGR01171.HMM", "TIGR01302.HMM", "TIGR01391.HMM", "TIGR01393.HMM",
-                              "TIGR01394.HMM", "TIGR01510.HMM", "TIGR01632.HMM", "TIGR01951.HMM", "TIGR01953.HMM", "TIGR02012.HMM", "TIGR02013.HMM", "TIGR02027.HMM", "TIGR02075.HMM",
-                              "TIGR02191.HMM", "TIGR02273.HMM", "TIGR02350.HMM", "TIGR02386.HMM", "TIGR02397.HMM", "TIGR02432.HMM", "TIGR02729.HMM", "TIGR03263.HMM", "TIGR03594.HMM",
-                              "TIGR03625.HMM", "TIGR03632.HMM", "TIGR03654.HMM", "TIGR03723.HMM", "TIGR03725.HMM", "TIGR03953.HMM"]}
-
-AR122_MARKERS = {"PFAM": ["PF01868.11.hmm", "PF01282.14.hmm", "PF01655.13.hmm", "PF01092.14.hmm", "PF01000.21.hmm", "PF00368.13.hmm", "PF00827.12.hmm", "PF01269.12.hmm", "PF00466.15.hmm",
-                          "PF01015.13.hmm", "PF13685.1.hmm", "PF02978.14.hmm", "PF04919.7.hmm", "PF01984.15.hmm", "PF04104.9.hmm", "PF00410.14.hmm", "PF01798.13.hmm", "PF01864.12.hmm",
-                          "PF01990.12.hmm", "PF07541.7.hmm", "PF04019.7.hmm", "PF00900.15.hmm", "PF01090.14.hmm", "PF02006.11.hmm", "PF01157.13.hmm", "PF01191.14.hmm", "PF01866.12.hmm",
-                          "PF01198.14.hmm", "PF01496.14.hmm", "PF00687.16.hmm", "PF03874.11.hmm", "PF01194.12.hmm", "PF01200.13.hmm", "PF13656.1.hmm", "PF01280.15.hmm"],
-                 "TIGRFAM": ["TIGR00468.HMM", "TIGR01060.HMM", "TIGR03627.HMM", "TIGR01020.HMM", "TIGR02258.HMM", "TIGR00293.HMM", "TIGR00389.HMM", "TIGR01012.HMM", "TIGR00490.HMM", "TIGR03677.HMM",
-                             "TIGR03636.HMM", "TIGR03722.HMM", "TIGR00458.HMM", "TIGR00291.HMM", "TIGR00670.HMM", "TIGR00064.HMM", "TIGR03629.HMM", "TIGR00021.HMM", "TIGR03672.HMM", "TIGR00111.HMM",
-                             "TIGR03684.HMM", "TIGR01077.HMM", "TIGR01213.HMM", "TIGR01080.HMM", "TIGR00501.HMM", "TIGR00729.HMM", "TIGR01038.HMM", "TIGR00270.HMM", "TIGR03628.HMM", "TIGR01028.HMM",
-                             "TIGR00521.HMM", "TIGR03671.HMM", "TIGR00240.HMM", "TIGR02390.HMM", "TIGR02338.HMM", "TIGR00037.HMM", "TIGR02076.HMM", "TIGR00335.HMM", "TIGR01025.HMM", "TIGR00471.HMM",
-                             "TIGR00336.HMM", "TIGR00522.HMM", "TIGR02153.HMM", "TIGR02651.HMM", "TIGR03674.HMM", "TIGR00323.HMM", "TIGR00134.HMM", "TIGR02236.HMM", "TIGR03683.HMM", "TIGR00491.HMM",
-                             "TIGR00658.HMM", "TIGR03680.HMM", "TIGR00392.HMM", "TIGR00422.HMM", "TIGR00279.HMM", "TIGR01052.HMM", "TIGR00442.HMM", "TIGR00308.HMM", "TIGR00398.HMM", "TIGR00456.HMM",
-                             "TIGR00549.HMM", "TIGR00408.HMM", "TIGR00432.HMM", "TIGR00264.HMM", "TIGR00982.HMM", "TIGR00324.HMM", "TIGR01952.HMM", "TIGR03626.HMM", "TIGR03670.HMM", "TIGR00337.HMM",
-                             "TIGR01046.HMM", "TIGR01018.HMM", "TIGR00936.HMM", "TIGR00463.HMM", "TIGR01309.HMM", "TIGR03653.HMM", "TIGR00042.HMM", "TIGR02389.HMM", "TIGR00307.HMM", "TIGR03673.HMM",
-                             "TIGR00373.HMM", "TIGR01008.HMM", "TIGR00283.HMM", "TIGR00425.HMM", "TIGR00405.HMM", "TIGR03665.HMM", "TIGR00448.HMM"]}
-
-RPS23_MARKERS = {"PFAM": ["PF00687.16.hmm", "PF00466.15.hmm", "PF00298.14.hmm", "PF03946.9.hmm", "PF00238.14.hmm",
-                          "PF00252.13.hmm", "PF00861.17.hmm", "PF00181.18.hmm", "PF00237.14.hmm",
-                          "PF03947.13.hmm", "PF00297.17.hmm", "PF00573.17.hmm", "PF00281.14.hmm",
-                          "PF00673.16.hmm", "PF00338.17.hmm", "PF00411.14.hmm", "PF00416.17.hmm",
-                          "PF00312.17.hmm", "PF00366.15.hmm", "PF00203.16.hmm", "PF00189.15.hmm",
-                          "PF00333.15.hmm", "PF03719.10.hmm", "PF00177.16.hmm", "PF00410.14.hmm",
-                          "PF00380.14.hmm", "PF00164.20.hmm"],
-                 "TIGRFAM": []}
-
-# Information for Multiple hits markers:
-DEFAULT_MULTIHIT_THRESHOLD = 10.0
-
-# Information for aligning genomes
-DEFAULT_DOMAIN_THRESHOLD = 10.0
-AR_MARKER_COUNT = 122
-BAC_MARKER_COUNT = 120
-
 # Information about Alignement Fraction to resolve fastANI results
 AF_THRESHOLD = 0.65
 
@@ -305,5 +152,4 @@
 MRCA_RED_BAC120 = os.path.join(
     RED_DIR, "gtdbtk_{}_bac120.tsv".format(VERSION_DATA))
 MRCA_RED_AR122 = os.path.join(
-    RED_DIR, "gtdbtk_{}_ar122.tsv".format(VERSION_DATA))
->>>>>>> e4872b85
+    RED_DIR, "gtdbtk_{}_ar122.tsv".format(VERSION_DATA))