--- conflicted
+++ resolved
@@ -373,74 +373,8 @@
             
             # align user genomes
             gtdb_taxonomy = Taxonomy().read(self.taxonomy_file)
-<<<<<<< HEAD
-                                                                                
-            if marker_set_id == 'bac120':
-                gtdb_msa = self._msa_filter_by_taxa(Config.CONCAT_BAC120,
-                                                        gtdb_taxonomy,
-                                                        taxa_filter)
-                gtdb_msa_mask = os.path.join(Config.MASK_DIR, Config.MASK_BAC120)
-            elif marker_set_id == 'ar122':
-                gtdb_msa = self._msa_filter_by_taxa(Config.CONCAT_AR122,
-                                                        gtdb_taxonomy,
-                                                        taxa_filter)
-                gtdb_msa_mask = os.path.join(Config.MASK_DIR, Config.MASK_AR122)
-            elif marker_set_id == 'rps23':
-                gtdb_msa = self._msa_filter_by_taxa(Config.CONCAT_RPS23,
-                                                        gtdb_taxonomy,
-                                                        taxa_filter)
-                gtdb_msa_mask = os.path.join(Config.MASK_DIR, Config.MASK_RPS23)
-            else:
-                self.logger.error('Unrecognized marker set: %s' % marker_set_id)
-                sys.exit()
-            hmm_aligner = HmmAligner(self.cpus,
-                                        self.pfam_top_hit_suffix,
-                                        self.tigrfam_top_hit_suffix,
-                                        self.protein_file_suffix,
-                                        self.pfam_hmm_dir,
-                                        self.tigrfam_hmms,
-                                        Config.BAC120_MARKERS,
-                                        Config.AR122_MARKERS,
-                                        Config.RPS23_MARKERS)
-            user_msa = hmm_aligner.align_marker_set(genomic_files, 
-                                                    marker_set_id)
-            # filter columns without sufficient representation across taxa
-            aligned_genomes = merge_two_dicts(gtdb_msa, user_msa)
-            if custom_msa_filters:
-                self.logger.info('Trimming columns with insufficient taxa or poor consensus.')
-                trimmed_seqs, pruned_seqs, count_wrong_pa, count_wrong_cons = trim_seqs(aligned_genomes, 
-                                                                                        min_per_taxa / 100.0, 
-                                                                                        consensus / 100.0, 
-                                                                                        min_perc_aa / 100.0)
-                self.logger.info(('Trimmed alignment from %d to %d AA (%d by minimum taxa percent, '
-                                    + '%d by consensus).') % (len(aligned_genomes.values()[0]),
-                                                                len(trimmed_seqs.values()[0]), 
-                                                                count_wrong_pa, 
-                                                                count_wrong_cons))
-            else:
-                self.logger.info('Masking columns of multiple sequence alignment.')
-                trimmed_seqs, pruned_seqs = self._apply_mask(aligned_genomes, 
-                                                                gtdb_msa_mask, 
-                                                                min_perc_aa / 100.0)
-                self.logger.info('Masked alignment from %d to %d AA.' % (len(aligned_genomes.values()[0]),
-                                                                            len(trimmed_seqs.values()[0])))                                                                
-                                                            
-            self.logger.info('Pruned %d taxa with amino acids in <%.1f%% of columns in filtered MSA.' % (
-                                len(pruned_seqs), 
-                                min_perc_aa))
-                                
-            pruned_user_genomes = set(pruned_seqs).intersection(user_msa)
-            if len(pruned_user_genomes):
-                self.logger.info('Pruned genomes include %d user submitted genomes.' % len(pruned_user_genomes))
-
-            # write out MSA
-            self.logger.info('Creating concatenated alignment for %d taxa.' % len(trimmed_seqs)) 
-            msa_file = os.path.join(out_dir, prefix + ".msa.faa")
-            self._write_msa(trimmed_seqs, msa_file, gtdb_taxonomy)
-=======
             for gids, msa_file, mask_file, marker_set_id in ((bac_gids, Config.CONCAT_BAC120, Config.MASK_BAC120, "bac120"),
                                                                 (ar_gids, Config.CONCAT_AR122, Config.MASK_AR122, "ar122")):
->>>>>>> b788ed19
             
                 if len(gids) == 0:
                     continue
