--- conflicted
+++ resolved
@@ -323,7 +323,6 @@
                                                rooting='force-rooted',
                                                preserve_underscores=True)
 
-<<<<<<< HEAD
             if marker_set_id == 'bac120':
                 path_summary = os.path.join(out_dir, PATH_BAC120_SUMMARY_OUT.format(prefix=prefix))
             elif marker_set_id == 'ar122':
@@ -331,55 +330,8 @@
             else:
                 self.logger.error('There was an error determining the marker set.')
                 raise GenomeMarkerSetUnknown
-=======
-                if marker_set_id == 'bac120':
-                    path_summary = os.path.join(out_dir, PATH_BAC120_SUMMARY_OUT.format(prefix=prefix))
-                elif marker_set_id == 'ar122':
-                    path_summary = os.path.join(out_dir, PATH_AR122_SUMMARY_OUT.format(prefix=prefix))
-                else:
-                    self.logger.error('There was an error determining the marker set.')
-                    raise GenomeMarkerSetUnknown
-
-                pplacer_taxonomy_dict = self._get_pplacer_taxonomy(out_dir, prefix, marker_set_id, user_msa_file, tree)
-
-                summaryfout = open(path_summary, 'w')
-                if debugopt:
-                    debugfile = open(os.path.join(
-                        out_dir, prefix + '.{}.debug_file.tsv'.format(marker_set_id)), 'w')
-
-                marker_dict = self._write_red_dict(
-                    out_dir, prefix, marker_set_id)
-
-                summaryfout.write("user_genome\tclassification\tfastani_reference\tfastani_reference_radius\tfastani_taxonomy\tfastani_ani\tfastani_af\t" +
-                                  "closest_placement_reference\tclosest_placement_taxonomy\tclosest_placement_ani\tclosest_placement_af\tpplacer_taxonomy\t" +
-                                  "classification_method\tnote\tother_related_references(genome_id,species_name,radius,ANI,AF)\taa_percent\ttranslation_table\tred_value\twarnings\n")
-                if debugopt:
-                    debugfile.write(
-                        "User genome\tRed value\tHigher rank\tHigher value\tLower rank\tLower value\tcase\tclosest_rank\ttool\n")
-
-                # Genomes can be classified by using FastANI or RED values
-                # We go through all leaves of the tree. if the leaf is a user
-                # genome we take its parent node and look at all the leaves
-                # for this node.
-                all_fastani_dict = {}
-                self.logger.info(
-                    'Calculating average nucleotide identity using FastANI.')
-                fastani_verification = {}
-                number_comparison = 0
-                for userleaf in tree.leaf_node_iter():
-                    # for each user genome, we select the first parent node with a label.
-                    # if, while going up the tree, we find a node with only one
-                    # reference genome, we select this reference genome as
-                    # leaf_reference.
-                    if userleaf.taxon.label[0:3] not in ['RS_', 'GB_', 'UBA']:
-
-                        par_node = userleaf.parent_node
-                        leaf_ref_genome = None
-                        leaf_ref_genomes = [subnd for subnd in par_node.leaf_iter(
-                        ) if subnd.taxon.label.replace("'", '')[0:3] in ['RS_', 'GB_', 'UBA']]
-                        if len(leaf_ref_genomes) == 1:
-                            leaf_ref_genome = leaf_ref_genomes[0]
->>>>>>> a63b80ad
+
+            pplacer_taxonomy_dict = self._get_pplacer_taxonomy(out_dir, prefix, marker_set_id, user_msa_file, tree)
 
             summaryfout = open(path_summary, 'w')
             if debugopt:
@@ -390,7 +342,7 @@
                 out_dir, prefix, marker_set_id)
 
             summaryfout.write("user_genome\tclassification\tfastani_reference\tfastani_reference_radius\tfastani_taxonomy\tfastani_ani\tfastani_af\t" +
-                              "closest_placement_reference\tclosest_placement_taxonomy\tclosest_placement_ani\tclosest_placement_af\t" +
+                              "closest_placement_reference\tclosest_placement_taxonomy\tclosest_placement_ani\tclosest_placement_af\tpplacer_taxonomy\t" +
                               "classification_method\tnote\tother_related_references(genome_id,species_name,radius,ANI,AF)\taa_percent\ttranslation_table\tred_value\twarnings\n")
             if debugopt:
                 debugfile.write(
@@ -443,7 +395,6 @@
                             raise Exception(
                                 "There is no reference genomes under '{}'".format('parent_rank'))
                         else:
-<<<<<<< HEAD
                             dict_dist_refgenomes = {}
                             list_ref_genomes = [subnd for subnd in par_node.leaf_iter(
                             ) if subnd.taxon.label.replace("'", '')[0:3] in ['RS_', 'GB_', 'UBA']]
@@ -467,47 +418,6 @@
                         if leaf_ref_genome:
                             fastani_verification[userleaf] = {"potential_g": [
                                 (leaf_ref_genome, 0.0)], "pplacer_g": leaf_ref_genome}
-=======
-                            if leaf_ref_genome:
-                                fastani_verification[userleaf] = {"potential_g": [
-                                    (leaf_ref_genome, 0.0)], "pplacer_g": leaf_ref_genome}
-
-                # we run a fastani comparison for each user genomes against the
-                # selected genomes in the same genus
-                manager = multiprocessing.Manager()
-                out_q = manager.dict()
-                procs = []
-                nprocs = self.cpus
-
-                if len(fastani_verification) > 0:
-                    for item in splitchunks(fastani_verification, nprocs):
-                        p = multiprocessing.Process(
-                            target=self._fastaniWorker,
-                            args=(item, genomes, out_q))
-                        procs.append(p)
-                        p.start()
-
-                    # Wait for all worker processes to finish
-                    for p in procs:
-                        p.join()
-                        if p.exitcode == 1:
-                            raise ValueError("Stop!!")
-
-                    all_fastani_dict = dict(out_q)
-
-                classified_user_genomes, unclassified_user_genomes = self._sort_fastani_results(
-                    fastani_verification, pplacer_taxonomy_dict, all_fastani_dict, msa_dict, percent_multihit_dict, trans_table_dict, bac_ar_diff, summaryfout)
-
-                self.logger.info('{0} genomes have been classify using FastANI and pplacer.'.format(
-                    len(classified_user_genomes)))
-
-                # If Fastani can't select a taxonomy for a genome, we use RED
-                # distances
-
-                if recalculate_red:
-                    tree_to_process = self._calculate_red_distances(
-                        classify_tree, out_dir)
->>>>>>> a63b80ad
 
             # we run a fastani comparison for each user genomes against the
             # selected genomes in the same genus
@@ -516,8 +426,7 @@
                 all_fastani_dict = fastani.run(fastani_verification, genomes)
 
             classified_user_genomes, unclassified_user_genomes = self._sort_fastani_results(
-                fastani_verification, all_fastani_dict, msa_dict, percent_multihit_dict, trans_table_dict,
-                bac_ar_diff, summaryfout)
+                fastani_verification, pplacer_taxonomy_dict, all_fastani_dict, msa_dict, percent_multihit_dict, trans_table_dict, bac_ar_diff, summaryfout)
 
             self.logger.info('{0} genome(s) have been classified using FastANI and Pplacer.'.format(
                 len(classified_user_genomes)))
@@ -644,7 +553,6 @@
                                     debug_info[5] = 'case 1b - II'
                                     break
                         if closest_rank is None:
-<<<<<<< HEAD
                             closest_rank = parent_rank
                             debug_info[3] = list_leaf_ranks[0]
                             debug_info[5] = 'case 1b - IV'
@@ -665,52 +573,6 @@
                                 debug_info[3] = ';'.join(child_taxons)
                                 debug_info[4] = child_rel_dist
                                 debug_info[5] = 'case 3b - III'
-=======
-                            raise Exception('closest rank is None')
-
-                        debug_info[6] = closest_rank
-
-                        list_subnode = [subnd.taxon.label.replace(
-                            "'", '') for subnd in cur_node.leaf_iter()]
-                        red_taxonomy = self._get_redtax(
-                            list_subnode, closest_rank)
-
-                        del debug_info[0]
-
-                        summary_list = [None] * 19
-                        if leaf.taxon.label in unclassified_user_genomes:
-                            summary_list = unclassified_user_genomes.get(
-                                leaf.taxon.label)
-                            if summary_list[13] == '':
-                                summary_list[13] = None
-                        summary_list[0] = leaf.taxon.label
-                        summary_list[1] = self.standardise_taxonomy(
-                            red_taxonomy)
-                        summary_list[11] = pplacer_taxonomy_dict.get(leaf.taxon.label)
-                        summary_list[12] = 'Placement'
-                        summary_list[13] = detection
-                        summary_list[15] = self.aa_percent_msa(
-                            msa_dict.get(summary_list[0]))
-                        summary_list[16] = trans_table_dict.get(
-                            summary_list[0])
-                        summary_list[17] = current_rel_list
-
-                        notes = []
-                        if summary_list[0] in percent_multihit_dict:
-                            notes.append('Genome has more than {}% of markers with multiple hits'.format(
-                                percent_multihit_dict.get(summary_list[0])))
-                        if summary_list[0] in bac_ar_diff:
-                            notes.append('Genome domain questionable ( {}% Bacterial, {}% Archaeal)'.format(
-                                bac_ar_diff.get(summary_list[0]).get('bac120'), bac_ar_diff.get(summary_list[0]).get('ar122')))
-
-                        if len(notes) > 0:
-                            summary_list[18] = ';'.join(notes)
-                        summaryfout.write("{0}\n".format(
-                            '\t'.join(['N/A' if x is None else str(x) for x in summary_list])))
-                        if debugopt:
-                            debugfile.write('{0}\t{1}\t{2}\t{3}\n'.format(
-                                leaf.taxon.label, current_rel_list, '\t'.join(str(x) for x in debug_info), detection))
->>>>>>> a63b80ad
                         else:
                             pchildrank = child_taxons[child_taxons.index(
                                 child_taxon) - 1]
@@ -735,7 +597,7 @@
 
                     del debug_info[0]
 
-                    summary_list = [None] * 18
+                    summary_list = [None] * 19
                     if leaf.taxon.label in unclassified_user_genomes:
                         summary_list = unclassified_user_genomes.get(
                             leaf.taxon.label)
@@ -744,13 +606,14 @@
                     summary_list[0] = leaf.taxon.label
                     summary_list[1] = self.standardise_taxonomy(
                         red_taxonomy)
-                    summary_list[11] = 'Placement'
-                    summary_list[12] = detection
-                    summary_list[14] = self.aa_percent_msa(
+                    summary_list[11] = pplacer_taxonomy_dict.get(leaf.taxon.label)
+                    summary_list[12] = 'Placement'
+                    summary_list[13] = detection
+                    summary_list[15] = self.aa_percent_msa(
                         msa_dict.get(summary_list[0]))
-                    summary_list[15] = trans_table_dict.get(
+                    summary_list[16] = trans_table_dict.get(
                         summary_list[0])
-                    summary_list[16] = current_rel_list
+                    summary_list[17] = current_rel_list
 
                     notes = []
                     if summary_list[0] in percent_multihit_dict:
@@ -761,7 +624,7 @@
                             bac_ar_diff.get(summary_list[0]).get('bac120'), bac_ar_diff.get(summary_list[0]).get('ar122')))
 
                     if len(notes) > 0:
-                        summary_list[17] = ';'.join(notes)
+                        summary_list[18] = ';'.join(notes)
                     summaryfout.write("{0}\n".format(
                         '\t'.join(['N/A' if x is None else str(x) for x in summary_list])))
                     if debugopt:
@@ -785,25 +648,6 @@
 
             if debugopt:
                 debugfile.close()
-
-<<<<<<< HEAD
-            self._get_pplacer_taxonomy(
-                out_dir, prefix, marker_set_id, user_msa_file, tree)
-
-=======
-        except ValueError as error:
-            self.logger.error('The classify step failed to complete due to a ValueError: %s' % error.message)
-            raise
-        except IOError as error:
-            self.logger.error('The classify step failed to complete due to an IOError: %s' % error.message)
-            raise
-        except PplacerException:
-            self.logger.error('The classify step failed due to an error in pplacer.')
-            raise
-        except Exception as error:
-            self.logger.error('The classify step failed to complete due to an exception.')
-            raise
->>>>>>> a63b80ad
 
     def _assign_mrca_red(self, input_tree, marker_set_id):
         """Parse the pplacer tree and write the partial taxonomy for each user genome based on their placements
