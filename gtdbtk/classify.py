###############################################################################
#                                                                             #
#    This program is free software: you can redistribute it and/or modify     #
#    it under the terms of the GNU General Public License as published by     #
#    the Free Software Foundation, either version 3 of the License, or        #
#    (at your option) any later version.                                      #
#                                                                             #
#    This program is distributed in the hope that it will be useful,          #
#    but WITHOUT ANY WARRANTY; without even the implied warranty of           #
#    MERCHANTABILITY or FITNESS FOR A PARTICULAR PURPOSE.  See the            #
#    GNU General Public License for more details.                             #
#                                                                             #
#    You should have received a copy of the GNU General Public License        #
#    along with this program. If not, see <http://www.gnu.org/licenses/>.     #
#                                                                             #
###############################################################################

import logging
import multiprocessing
import os
import random
import shutil
import sys
import tempfile
from collections import defaultdict
from operator import itemgetter

import dendropy
from numpy import median as np_median

import config.config as Config
from biolib_lite.common import remove_extension, make_sure_path_exists
from biolib_lite.execute import check_dependencies
from biolib_lite.newick import parse_label
from biolib_lite.seq_io import read_seq, read_fasta
from biolib_lite.taxonomy import Taxonomy
from gtdbtk.markers import Markers
from relative_distance import RelativeDistance
from tools import add_ncbi_prefix, splitchunks
from gtdbtk.config.output import *

sys.setrecursionlimit(15000)


class Classify():
    """Determine taxonomic classification of genomes by ML placement."""

    def __init__(self, cpus=1):
        """Initialize."""

        check_dependencies(['pplacer', 'guppy', 'fastANI'])

        self.taxonomy_file = Config.TAXONOMY_FILE
        self.gtdb_taxonomy = Taxonomy().read(self.taxonomy_file)

        self.order_rank = ["d__", "p__", "c__", "o__", 'f__', 'g__', 's__']

        self.logger = logging.getLogger('timestamp')
        self.cpus = cpus

        self.species_radius = self.parse_radius_file()

    def parse_radius_file(self):
        results = {}
        with open(Config.RADII_FILE) as f:
            for line in f:
                infos = line.strip().split('\t')
                gid = infos[1]
                if infos[1].startswith('GB_') or infos[1].startswith('RS_'):
                    gid = gid[3:]
                results[gid] = float(infos[2])
        return results

    def place_genomes(self,
                      user_msa_file,
                      marker_set_id,
                      out_dir,
                      prefix,
                      scratch_dir=None):
        """Place genomes into reference tree using pplacer."""
        # rename user MSA file for compatibility with pplacer
        if not user_msa_file.endswith('.fasta'):
            if marker_set_id == 'bac120':
                t = PATH_BAC120_USER_MSA.format(prefix=prefix)
            elif marker_set_id == 'ar122':
                t = PATH_AR122_USER_MSA.format(prefix=prefix)
            else:
                self.logger.error('There was an error determining the marker set.')
                raise Exception

            shutil.copyfile(user_msa_file, t)
            user_msa_file = t

        # run pplacer to place bins in reference genome tree
        num_genomes = sum([1 for _seq_id, _seq in read_seq(user_msa_file)])

        # check if a scratch file is to be created
        if scratch_dir:
            self.logger.info(
                'Using a scratch file for pplacer allocations. This decreases memory usage and performance.')
            pplacer_mmap_file = ' --mmap-file {}'.format(
                os.path.join(scratch_dir, prefix + ".pplacer.scratch"))
        else:
            pplacer_mmap_file = ''

        # get path to pplacer reference package
        if marker_set_id == 'bac120':
            self.logger.info(
                'Placing {} bacterial genomes into reference tree with pplacer (be patient).'.format(num_genomes))
            pplacer_ref_pkg = os.path.join(
                Config.PPLACER_DIR, Config.PPLACER_BAC120_REF_PKG)
        elif marker_set_id == 'ar122':
            self.logger.info(
                'Placing {} archaeal genomes into reference tree with pplacer (be patient).'.format(num_genomes))
            pplacer_ref_pkg = os.path.join(
                Config.PPLACER_DIR, Config.PPLACER_AR122_REF_PKG)
        elif marker_set_id == 'rps23':
            self.logger.info(
                'Placing {} genomes into reference tree with pplacer (be patient).'.format(num_genomes))
            pplacer_ref_pkg = os.path.join(
                Config.PPLACER_DIR, Config.PPLACER_RPS23_REF_PKG)

        # create pplacer output directory
        pplacer_out_dir = os.path.join(out_dir, DIR_PPLACER)
        if not os.path.exists(pplacer_out_dir):
            os.makedirs(pplacer_out_dir)

        # run pplacer
        if marker_set_id == 'bac120':
            pplacer_out = os.path.join(out_dir, PATH_BAC120_PPLACER_OUT)
            pplacer_json_out = os.path.join(out_dir, PATH_BAC120_PPLACER_JSON)
        elif marker_set_id == 'ar122':
            pplacer_out = os.path.join(out_dir, PATH_AR122_PPLACER_OUT)
            pplacer_json_out = os.path.join(out_dir, PATH_AR122_PPLACER_JSON)
        else:
            self.logger.error('There was an error determining the marker set.')
            raise Exception

        cmd = 'pplacer -m WAG -j {} -c {}{} -o {} {} > {}'.format(self.cpus,
                                                                  pplacer_ref_pkg,
                                                                  pplacer_mmap_file,
                                                                  pplacer_json_out,
                                                                  user_msa_file,
                                                                  pplacer_out)

        os.system(cmd)

        # extract tree
        if marker_set_id == 'bac120':
            tree_file = os.path.join(out_dir, PATH_BAC120_TREE_FILE.format(prefix=prefix))
        elif marker_set_id == 'ar122':
            tree_file = os.path.join(out_dir, PATH_AR122_TREE_FILE.format(prefix=prefix))
        else:
            self.logger.error('There was an error determining the marker set.')
            raise Exception

        if not os.path.exists(pplacer_json_out):
            print "pplacer has stopped before finishing."
            print "for more information, open {} .".format(pplacer_out)
            sys.exit(-1)

        cmd = 'guppy tog -o {} {}'.format(tree_file, pplacer_json_out)
        os.system(cmd)

        # Symlink to the tree summary file
        if marker_set_id == 'bac120':
            os.symlink(PATH_BAC120_TREE_FILE.format(prefix=prefix),
                       os.path.join(out_dir, os.path.basename(PATH_BAC120_TREE_FILE.format(prefix=prefix))))
        elif marker_set_id == 'ar122':
            os.symlink(PATH_AR122_TREE_FILE.format(prefix=prefix),
                       os.path.join(out_dir, os.path.basename(PATH_AR122_TREE_FILE.format(prefix=prefix))))
        else:
            self.logger.error('There was an error determining the marker set.')
            raise Exception

        return tree_file

    def standardise_taxonomy(self, taxstring, marker_set=None):
        """Create a 7 rank taxonomy string from an incomplete taxonomy string

        Parameters
        ----------
        tax_string : incomplete taxonomy string

        Returns
        -------
        string
            7 rank taxonomy string.
        """
        # return taxstring
        taxlist = taxstring.split(";")
        if marker_set == 'bac120':
            taxlist.insert(0, 'd__Bacteria')
        if marker_set == 'ar122':
            taxlist.insert(0, 'd__Archaea')
        taxlist.extend(self.order_rank[len(taxlist):])
        new_taxstring = ";".join(taxlist)
        return new_taxstring

    def _write_red_dict(self, out_dir, prefix, marker_set_id):
        """Write the RED value for each rank to a file

        Parameters
        ----------
        out_dir : output directory
        prefix : desired prefix for output files
        marker_set_id : bacterial or archeal id (bac120 or ar122)

        Returns
        -------
        dictionary
            dictionary[rank_prefix] = red_value

        """

        marker_dict = {}
        if marker_set_id == 'bac120':
            marker_dict = Config.RED_DIST_BAC_DICT
            out_path = os.path.join(out_dir, PATH_BAC120_RED_DICT.format(prefix=prefix))
        elif marker_set_id == 'ar122':
            marker_dict = Config.RED_DIST_ARC_DICT
            out_path = os.path.join(out_dir, PATH_AR122_RED_DICT.format(prefix=prefix))
        else:
            self.logger.error('There was an error determining the marker set.')
            raise Exception

        make_sure_path_exists(os.path.dirname(out_path))

        with open(out_path, 'w') as reddictfile:
            reddictfile.write('Phylum\t{}\n'.format(marker_dict.get('p__')))
            reddictfile.write('Class\t{}\n'.format(marker_dict.get('c__')))
            reddictfile.write('Order\t{}\n'.format(marker_dict.get('o__')))
            reddictfile.write('Family\t{}\n'.format(marker_dict.get('f__')))
            reddictfile.write('Genus\t{}\n'.format(marker_dict.get('g__')))

        return marker_dict

    def _parse_red_dict(self, red_dist_dict):
        results = {}
        for k, v in red_dist_dict.iteritems():
            if k in ['d__', 'domain']:
                results['d__'] = v
            elif k in ['p__', 'phylum']:
                results['p__'] = v
            elif k in ['c__', 'class']:
                results['c__'] = v
            elif k in ['o__', 'order']:
                results['o__'] = v
            elif k in ['f__', 'family']:
                results['f__'] = v
            elif k in ['g__', 'genus']:
                results['g__'] = v
            elif k in ['s__', 'species']:
                results['s__'] = v
        return results

    def parser_marker_summary_file(self, marker_summary_file, marker_set_id):
        results = {}
        with open(marker_summary_file, 'r') as msf:
            msf.readline()
            for line in msf:
                infos = line.strip().split('\t')
                if marker_set_id == "bac120":
                    multi_hits_percent = (
                        100 * float(infos[2])) / Config.BAC_MARKER_COUNT
                elif marker_set_id == "ar122":
                    multi_hits_percent = (
                        100 * float(infos[2])) / Config.AR_MARKER_COUNT
                # print (marker_set_id, float(infos[3]), multi_hits_percent)
                if multi_hits_percent >= Config.DEFAULT_MULTIHIT_THRESHOLD:
                    results[infos[0]] = round(multi_hits_percent, 1)
        return results

    def parse_trans_table_file(self, trans_table_file):
        results = {}
        with open(trans_table_file, 'r') as msf:
            for line in msf:
                infos = line.strip().split('\t')
                results[infos[0]] = infos[1]
        return results

    def run(self,
            genomes,
            align_dir,
            out_dir,
            prefix,
            scratch_dir=None,
            keep_ref_red=None,
            debugopt=False):
        try:
            """Classify genomes based on position in reference tree."""

            _bac_gids, _ar_gids, bac_ar_diff = Markers().genome_domain(align_dir, prefix)

            for marker_set_id in ('ar122', 'bac120'):
<<<<<<< HEAD

                if marker_set_id == 'ar122':
                    marker_summary_file = os.path.join(align_dir, PATH_AR122_MARKER_SUMMARY.format(prefix=prefix))
                    user_msa_file = os.path.join(align_dir, PATH_AR122_USER_MSA.format(prefix=prefix))
                elif marker_set_id == 'bac120':
                    marker_summary_file = os.path.join(align_dir, PATH_BAC120_MARKER_SUMMARY.format(prefix=prefix))
                    user_msa_file = os.path.join(align_dir, PATH_BAC120_USER_MSA.format(prefix=prefix))
                else:
                    self.logger.error('There was an error determining the marker set.')
                    raise Exception

                if not os.path.exists(user_msa_file):
=======
                user_msa_file = os.path.join(
                    align_dir, prefix + '.{}.user_msa.fasta'.format(marker_set_id))
                if (not os.path.exists(user_msa_file)) or (os.path.getsize(user_msa_file)<30):
                    align_dir, Config.INTERMEDIATE_RESULTS, prefix + '.{}.user_msa.fasta'.format(marker_set_id))
                if (not os.path.exists(user_msa_file)) or (os.path.getsize(user_msa_file)<30):
>>>>>>> 0b572ecd
                        # file will not exist if there are no User genomes from a
                        # given domain
                    continue

                percent_multihit_dict = self.parser_marker_summary_file(
                    marker_summary_file, marker_set_id)

                trans_table_file = os.path.join(align_dir, PATH_TLN_TABLE_SUMMARY.format(prefix=prefix))
                trans_table_dict = self.parse_trans_table_file(trans_table_file)

                msa_dict = read_fasta(user_msa_file)

                classify_tree = self.place_genomes(user_msa_file,
                                                   marker_set_id,
                                                   out_dir,
                                                   prefix,
                                                   scratch_dir)

                # get taxonomic classification of each user genome
                tree = dendropy.Tree.get_from_path(classify_tree,
                                                   schema='newick',
                                                   rooting='force-rooted',
                                                   preserve_underscores=True)

                if marker_set_id == 'bac120':
                    path_summary = os.path.join(out_dir, PATH_BAC120_SUMMARY_OUT.format(prefix=prefix))
                elif marker_set_id == 'ar122':
                    path_summary = os.path.join(out_dir, PATH_AR122_SUMMARY_OUT.format(prefix=prefix))
                else:
                    self.logger.error('There was an error determining the marker set.')
                    raise Exception

                summaryfout = open(path_summary, 'w')
                if debugopt:
                    debugfile = open(os.path.join(
                        out_dir, prefix + '.{}.debug_file.tsv'.format(marker_set_id)), 'w')

                marker_dict = self._write_red_dict(
                    out_dir, prefix, marker_set_id)

                summaryfout.write("user_genome\tclassification\tfastani_reference\tfastani_reference_radius\tfastani_taxonomy\tfastani_ani\tfastani_af\t" +
                                  "closest_placement_reference\tclosest_placement_taxonomy\tclosest_placement_ani\tclosest_placement_af\t" +
                                  "classification_method\tnote\tother_related_references(genome_id,species_name,radius,ANI,AF)\taa_percent\ttranslation_table\tred_value\twarnings\n")
                if debugopt:
                    debugfile.write(
                        "User genome\tRed value\tHigher rank\tHigher value\tLower rank\tLower value\tcase\tclosest_rank\ttool\n")

                # Genomes can be classified by using FastANI or RED values
                # We go through all leaves of the tree. if the leaf is a user
                # genome we take its parent node and look at all the leaves
                # for this node.
                all_fastani_dict = {}
                self.logger.info(
                    'Calculating Average Nucleotide Identity using FastANI.')
                fastani_verification = {}
                number_comparison = 0
                for userleaf in tree.leaf_node_iter():
                    # for each user genome, we select the first parent node with a label.
                    # if, while going up the tree, we find a node with only one
                    # reference genome, we select this reference genome as
                    # leaf_reference.
                    if userleaf.taxon.label[0:3] not in ['RS_', 'GB_', 'UBA']:

                        par_node = userleaf.parent_node
                        leaf_ref_genome = None
                        leaf_ref_genomes = [subnd for subnd in par_node.leaf_iter(
                        ) if subnd.taxon.label.replace("'", '')[0:3] in ['RS_', 'GB_', 'UBA']]
                        if len(leaf_ref_genomes) == 1:
                            leaf_ref_genome = leaf_ref_genomes[0]

                        _support, parent_taxon, _aux_info = parse_label(
                            par_node.label)
                        # while par_node is not None and parent_taxon is empty,
                        # we go up the tree
                        while par_node is not None and not parent_taxon:
                            par_node = par_node.parent_node
                            if leaf_ref_genome is None:
                                leaf_ref_genomes = [subnd for subnd in par_node.leaf_iter(
                                ) if subnd.taxon.label.replace("'", '')[0:3] in ['RS_', 'GB_', 'UBA']]
                                if len(leaf_ref_genomes) == 1:
                                    leaf_ref_genome = leaf_ref_genomes[0]
                            _support, parent_taxon, _aux_info = parse_label(
                                par_node.label)

                        # if the parent node is at the genus level
                        parent_rank = parent_taxon.split(";")[-1]
                        if parent_rank.startswith('g__'):
                            # we get all the reference genomes under this genus
                            list_subnode_initials = [subnd.taxon.label.replace(
                                "'", '')[0:3] for subnd in par_node.leaf_iter()]
                            if (list_subnode_initials.count('RS_') + list_subnode_initials.count('GB_') + list_subnode_initials.count('UBA')) < 1:
                                raise Exception(
                                    "There is no reference genomes under '{}'".format('parent_rank'))
                            else:
                                dict_dist_refgenomes = {}
                                list_ref_genomes = [subnd for subnd in par_node.leaf_iter(
                                ) if subnd.taxon.label.replace("'", '')[0:3] in ['RS_', 'GB_', 'UBA']]
                                # we pick the first 100 genomes closest (patristic distance) to the
                                # user genome under the same genus
                                for ref_genome in list_ref_genomes:
                                    taxon_labels = [
                                        userleaf.taxon.label, ref_genome.taxon.label]
                                    mrca = tree.mrca(taxon_labels=taxon_labels)
                                    # the following command is faster than
                                    # calculating the patristic distance
                                    dict_dist_refgenomes[ref_genome] = (userleaf.distance_from_root(
                                    ) - mrca.distance_from_root()) + (ref_genome.distance_from_root() - mrca.distance_from_root())
                                sorted_l = sorted(
                                    dict_dist_refgenomes.iteritems(), key=itemgetter(1))
                                sorted_l = sorted_l[0:100]
                                number_comparison += len(sorted_l)
                                fastani_verification[userleaf] = {
                                    "potential_g": sorted_l, "pplacer_g": leaf_ref_genome}
                        else:
                            if leaf_ref_genome:
                                fastani_verification[userleaf] = {"potential_g": [
                                    (leaf_ref_genome, 0.0)], "pplacer_g": leaf_ref_genome}

                # we run a fastani comparison for each user genomes against the
                # selected genomes in the same genus
                manager = multiprocessing.Manager()
                out_q = manager.dict()
                procs = []
                nprocs = self.cpus

                if len(fastani_verification) > 0:
                    for item in splitchunks(fastani_verification, nprocs):
                        p = multiprocessing.Process(
                            target=self._fastaniWorker,
                            args=(item, genomes, out_q))
                        procs.append(p)
                        p.start()

                    # Wait for all worker processes to finish
                    for p in procs:
                        p.join()
                        if p.exitcode == 1:
                            raise ValueError("Stop!!")

                    all_fastani_dict = dict(out_q)

                classified_user_genomes, unclassified_user_genomes = self._sort_fastani_results(
                    fastani_verification, all_fastani_dict, msa_dict, percent_multihit_dict, trans_table_dict, bac_ar_diff, summaryfout)

                self.logger.info('{0} genomes have been classify using FastANI and Pplacer.'.format(
                    len(classified_user_genomes)))

                # If Fastani can't select a taxonomy for a genome, we use RED
                # distances

                if keep_ref_red:
                    tree_to_process = self._assign_mrca_red(
                        classify_tree, marker_set_id)
                else:
                    tree_to_process = self._calculate_red_distances(
                        classify_tree, out_dir)

                user_genome_ids = set(read_fasta(user_msa_file).keys())
                # we remove ids already classified with FastANI
                user_genome_ids = user_genome_ids.difference(
                    set(classified_user_genomes))
                for leaf in tree_to_process.leaf_node_iter():
                    if leaf.taxon.label in user_genome_ids:
                        # In some cases , pplacer can associate 2 user genomes
                        # on the same parent node so we need to go up the tree
                        # to find a node with a reference genome as leaf.
                        cur_node = leaf.parent_node
                        list_subnode_initials = [subnd.taxon.label.replace(
                            "'", '')[0:3] for subnd in cur_node.leaf_iter()]
                        while 'RS_' not in list_subnode_initials and 'GB_' not in list_subnode_initials and 'UBA' not in list_subnode_initials:
                            cur_node = cur_node.parent_node
                            list_subnode_initials = [subnd.taxon.label.replace(
                                "'", '')[0:3] for subnd in cur_node.leaf_iter()]

                        current_rel_list = cur_node.rel_dist

                        parent_taxon_node = cur_node.parent_node
                        _support, parent_taxon, _aux_info = parse_label(
                            parent_taxon_node.label)

                        while parent_taxon_node is not None and not parent_taxon:
                            parent_taxon_node = parent_taxon_node.parent_node
                            _support, parent_taxon, _aux_info = parse_label(
                                parent_taxon_node.label)

                        # is the node represent multiple ranks, we select the lowest one
                        # i.e. if node is p__A;c__B;o__C we pick o__
                        parent_rank = parent_taxon.split(";")[-1][0:3]
                        parent_rel_dist = parent_taxon_node.rel_dist

                        debug_info = [leaf.taxon.label, parent_rank,
                                      parent_rel_dist, '', '', '', '']

                        child_taxons = []
                        closest_rank = None
                        detection = "taxonomic novelty determined using RED"
                        # if the genome is not placed between the genus and
                        # specie ranks
                        if parent_rank != 'g__':
                            # we select the child rank (if parent_rank = 'c__'
                            # child rank will be 'o__)'
                            child_rk = self.order_rank[self.order_rank.index(
                                parent_rank) + 1]

                            # get all reference genomes under the current node
                            list_subnode = [childnd.taxon.label.replace("'", '') for childnd in cur_node.leaf_iter(
                            ) if childnd.taxon.label[0:3] in ['RS_', 'UBA', 'GB_']]

                            # get all names for the child rank
                            list_ranks = [self.gtdb_taxonomy.get(
                                name)[self.order_rank.index(child_rk)] for name in list_subnode]

                            # if there is just one rank name
                            if len(set(list_ranks)) == 1:
                                for subranknd in cur_node.preorder_iter():
                                    _support, subranknd_taxon, _aux_info = parse_label(
                                        subranknd.label)
                                    if subranknd.is_internal() and subranknd_taxon is not None and subranknd_taxon.startswith(child_rk):
                                        child_taxons = subranknd_taxon.split(
                                            ";")
                                        child_taxon_node = subranknd
                                        child_rel_dist = child_taxon_node.rel_dist
                                        break
                            else:
                                # case 2a and 2b
                                closest_rank = parent_rank
                                detection = "taxonomic classification fully defined by topology"
                        else:
                            # case 1a
                            closest_rank = parent_rank
                            detection = "taxonomic classification fully defined by topology"

                        # case 1b
                        if len(child_taxons) == 0 and closest_rank is None:
                            list_leaves = [childnd.taxon.label.replace("'", '') for childnd in cur_node.leaf_iter(
                            ) if childnd.taxon.label[0:3] in ['RS_', 'UBA', 'GB_']]
                            if len(list_leaves) != 1:
                                list_subrank = []
                                for leaf in list_leaves:
                                    list_subrank.append(self.gtdb_taxonomy.get(
                                        leaf)[self.order_rank.index(parent_rank) + 1])
                                if len(set(list_subrank)) == 1:
                                    print list_leaves
                                    print list_subrank
                                    raise Exception(
                                        'There should be only one leaf.')
                                    sys.exit(-1)
                                else:
                                    closest_rank = parent_rank
                                    detection = "taxonomic classification fully defined by topology"
                            list_leaf_ranks = self.gtdb_taxonomy.get(
                                list_leaves[0])[self.order_rank.index(child_rk):-1]  # We remove the species name
                            for leaf_taxon in reversed(list_leaf_ranks):
                                if leaf_taxon == list_leaf_ranks[0]:
                                    if abs(current_rel_list - marker_dict.get(leaf_taxon[:3])) < abs((current_rel_list) - marker_dict.get(parent_rank)):
                                        closest_rank = leaf_taxon[:3]
                                        debug_info[3] = leaf_taxon
                                        debug_info[5] = 'case 1b - III'
                                        break
                                else:
                                    pchildrank = list_leaf_ranks[list_leaf_ranks.index(
                                        leaf_taxon) - 1]
                                    if abs(current_rel_list - marker_dict.get(leaf_taxon[:3])) < abs(current_rel_list - marker_dict.get(pchildrank[:3])):
                                        closest_rank = leaf_taxon[:3]
                                        debug_info[1] = pchildrank
                                        debug_info[2] = 1.0
                                        debug_info[3] = leaf_taxon
                                        debug_info[5] = 'case 1b - II'
                                        break
                            if closest_rank is None:
                                closest_rank = parent_rank
                                debug_info[3] = list_leaf_ranks[0]
                                debug_info[5] = 'case 1b - IV'

                        # if there is multiple ranks on the child node (i.e genome between p__Nitrospirae and c__Nitrospiria;o__Nitrospirales;f__Nitropiraceae)
                        # we loop through the list of rank from f_ to c_ rank
                        for child_taxon in reversed(child_taxons):
                            # if lower rank is c__Nitropiria
                            if child_taxon == child_taxons[0]:
                                if (abs(current_rel_list - marker_dict.get(child_taxon[:3])) < abs(child_rel_dist - marker_dict.get(child_taxon[:3])) and
                                        abs(current_rel_list - marker_dict.get(child_taxon[:3])) < abs(current_rel_list - marker_dict.get(parent_rank))):
                                    debug_info[3] = ';'.join(child_taxons)
                                    debug_info[4] = child_rel_dist
                                    debug_info[5] = 'case 3b - II'
                                    closest_rank = child_taxon[:3]
                                elif closest_rank is None:
                                    closest_rank = parent_rank
                                    debug_info[3] = ';'.join(child_taxons)
                                    debug_info[4] = child_rel_dist
                                    debug_info[5] = 'case 3b - III'
                            else:
                                pchildrank = child_taxons[child_taxons.index(
                                    child_taxon) - 1]
                                if (abs(current_rel_list - marker_dict.get(child_taxon[:3])) < abs(current_rel_list - marker_dict.get(pchildrank[:3])) and
                                        abs(current_rel_list - marker_dict.get(child_taxon[:3])) < abs(child_rel_dist - marker_dict.get(child_taxon[:3]))):
                                    closest_rank = child_taxon
                                    debug_info[3] = ';'.join(child_taxons)
                                    debug_info[4] = child_rel_dist
                                    debug_info[5] = 'case 3b - I'
                                    break

                        # case 1b
                        if closest_rank is None:
                            raise Exception('closest rank is None')

                        debug_info[6] = closest_rank

                        list_subnode = [subnd.taxon.label.replace(
                            "'", '') for subnd in cur_node.leaf_iter()]
                        red_taxonomy = self._get_redtax(
                            list_subnode, closest_rank)

                        del debug_info[0]

                        summary_list = [None] * 18
                        if leaf.taxon.label in unclassified_user_genomes:
                            summary_list = unclassified_user_genomes.get(
                                leaf.taxon.label)
                            if summary_list[13] == '':
                                summary_list[13] = None
                        summary_list[0] = leaf.taxon.label
                        summary_list[1] = self.standardise_taxonomy(
                            red_taxonomy)
                        summary_list[11] = 'Placement'
                        summary_list[12] = detection
                        summary_list[14] = self.aa_percent_msa(
                            msa_dict.get(summary_list[0]))
                        summary_list[15] = trans_table_dict.get(
                            summary_list[0])
                        summary_list[16] = current_rel_list

                        notes = []
                        if summary_list[0] in percent_multihit_dict:
                            notes.append('Genome has more than {}% of markers with multiple hits'.format(
                                percent_multihit_dict.get(summary_list[0])))
                        if summary_list[0] in bac_ar_diff:
                            notes.append('Genome domain questionable ( {}% Bacterial, {}% Archaeal)'.format(
                                bac_ar_diff.get(summary_list[0]).get('bac120'), bac_ar_diff.get(summary_list[0]).get('ar122')))

                        if len(notes) > 0:
                            summary_list[17] = ';'.join(notes)
                        summaryfout.write("{0}\n".format(
                            '\t'.join(['N/A' if x is None else str(x) for x in summary_list])))
                        if debugopt:
                            debugfile.write('{0}\t{1}\t{2}\t{3}\n'.format(
                                leaf.taxon.label, current_rel_list, '\t'.join(str(x) for x in debug_info), detection))
                        else:
                            'debug false'

                summaryfout.close()

                # Symlink to the summary file from the root
                if marker_set_id == 'bac120':
                    os.symlink(PATH_BAC120_SUMMARY_OUT.format(prefix=prefix),
                               os.path.join(out_dir, os.path.basename(PATH_BAC120_SUMMARY_OUT.format(prefix=prefix))))
                elif marker_set_id == 'ar122':
                    os.symlink(PATH_AR122_SUMMARY_OUT.format(prefix=prefix),
                               os.path.join(out_dir, os.path.basename(PATH_AR122_SUMMARY_OUT.format(prefix=prefix))))
                else:
                    self.logger.error('There was an error determining the marker set.')
                    raise Exception


                if debugopt:
                    debugfile.close()

                self._get_pplacer_taxonomy(
                    out_dir, prefix, marker_set_id, user_msa_file, tree)

        except ValueError as error:
            print "GTDB-Tk has stopped before finishing"
            print error
            raise
        except IOError as error:
            print "GTDB-Tk has stopped before finishing"
            print error
            raise
        except Exception as error:
            print "GTDB-Tk has stopped before finishing"
            print error
            raise

    def _assign_mrca_red(self, input_tree, marker_set_id):
        """Parse the pplacer tree and write the partial taxonomy for each user genome based on their placements

        Parameters
        ----------
        input_tree : pplacer tree
        marker_set_id : bacterial or archeal id (bac120 or ar122)

        Returns
        -------
        tree: pplacer tree with RED value added to nodes of interest

        """

        self.logger.info('Calculating RED values based on reference tree.')
        dict_ref_red = {}
        tree = dendropy.Tree.get_from_path(input_tree,
                                           schema='newick',
                                           rooting='force-rooted',
                                           preserve_underscores=True)

        red_file = Config.MRCA_RED_BAC120
        if marker_set_id == 'ar122':
            red_file = Config.MRCA_RED_AR122

        reference_nodes = []

        # Parse RED file and associate reference RED value to reference node in
        # the tree
        with open(red_file) as rf:
            for line in rf:
                infos = line.strip().split('\t')
                labels = infos[0].split('|')
                if len(labels) == 2:
                    mrca = tree.mrca(taxon_labels=labels)
                    dict_ref_red[mrca] = float(infos[1])
                    reference_nodes.append(mrca)
                elif len(labels) == 1:
                    leaf = tree.find_node_with_taxon_label(labels[0])
                    dict_ref_red[leaf] = float(infos[1])
                    reference_nodes.append(leaf)
        for nd in tree.preorder_node_iter():
            if nd in reference_nodes:
                nd.rel_dist = dict_ref_red.get(nd)

        # For all leaf nodes that are not reference genomes
        # We only give RED value to added nodes placed on a reference edge ( between a reference parent and a reference child)
        # The new red value for the pplacer node =
        # RED_parent + (RED_child -RED_parent) * ( (pplacer_disttoroot - parent_disttoroot) / (child_disttoroot - parent_disttoroot) )
        reference_pplacer_node = {}
        for nd in tree.leaf_nodes():
            if nd not in reference_nodes:
                nd.rel_dist = 1.0
                pplacer_node = nd
                pplacer_parent_node = pplacer_node.parent_node
                while not bool(set(pplacer_node.leaf_nodes()) & set(reference_nodes)):
                    pplacer_node = pplacer_parent_node
                    pplacer_parent_node = pplacer_node.parent_node

                child_nodes = [ref_node for ref_node in pplacer_node.child_nodes(
                )]
                while not bool(set(child_nodes) & set(reference_nodes)):
                    result = []
                    for node in child_nodes:
                        result.extend(node.child_nodes())
                    child_nodes = result
                child_node = list(set(child_nodes) &
                                  set(reference_nodes))[0]

                while not pplacer_parent_node in reference_nodes:
                    pplacer_parent_node = pplacer_parent_node.parent_node

                # we go up the tree until we reach pplacer_parent_node
                current_node = child_node.parent_node
                edge_length = child_node.edge_length
                on_pplacer_branch = False
                pplacer_edge_length = 0

                while current_node != pplacer_parent_node:
                    if on_pplacer_branch or current_node == pplacer_node:
                        on_pplacer_branch = True
                        pplacer_edge_length += current_node.edge_length
                    edge_length += current_node.edge_length
                    current_node = current_node.parent_node

                ratio = pplacer_edge_length / edge_length

                branch_rel_dist = dict_ref_red.get(
                    child_node) - dict_ref_red.get(pplacer_parent_node)

                branch_rel_dist = dict_ref_red.get(
                    pplacer_parent_node) + branch_rel_dist * ratio
                pplacer_node.rel_dist = branch_rel_dist

        return tree

    def _get_pplacer_taxonomy(self, out_dir, prefix, marker_set_id, user_msa_file, tree):
        """Parse the pplacer tree and write the partial taxonomy for each user genome based on their placements

        Parameters
        ----------
        out_dir : output directory
        prefix : desired prefix for output files
        marker_set_id : bacterial or archeal id (bac120 or ar122)
        user_msa_file : msa file listing all user genomes for a certain domain
        tree : pplacer tree including the user genomes

        Returns
        -------
        True

        """

        out_root = os.path.join(out_dir, 'classify', 'intermediate_results')
        make_sure_path_exists(out_root)

        if marker_set_id == 'bac120':
            out_pplacer = os.path.join(out_dir, PATH_BAC120_PPLACER_CLASS.format(prefix=prefix))
        elif marker_set_id == 'ar122':
            out_pplacer = os.path.join(out_dir, PATH_AR122_PPLACER_CLASS.format(prefix=prefix))
        else:
            self.logger.error('There was an error determining the marker set.')
            raise Exception

        # We get the pplacer taxonomy for comparison
        with open(out_pplacer, 'w') as pplaceout:
            user_genome_ids = set(read_fasta(user_msa_file).keys())
            for leaf in tree.leaf_node_iter():
                if leaf.taxon.label in user_genome_ids:
                    taxa = []
                    cur_node = leaf
                    while cur_node.parent_node:
                        _support, taxon, _aux_info = parse_label(cur_node.label)
                        if taxon:
                            for t in taxon.split(';')[::-1]:
                                taxa.append(t.strip())
                        cur_node = cur_node.parent_node
                    taxa_str = ';'.join(taxa[::-1])
                    pplaceout.write('{}\t{}\n'.format(
                        leaf.taxon.label, self.standardise_taxonomy(taxa_str, marker_set_id)))
        return True

    def _formatnote(self, sorted_dict, labels):
        """Format the note field by concatenating all information in a sorted dictionary

        Parameters
        ----------
        sorted_dict : sorted dictionary listing reference genomes, ani and alignement fraction for a specific user genome
                    (genomeid, {ani: value, af: value})
        labels : array of label that are removed from the note field

        Returns
        -------
        string
            note field

        """
        note_list = []
        for element in sorted_dict:
            if element[0] not in labels:
                note_str = "{}, {}, {}, {}, {}".format(element[0], self.gtdb_taxonomy.get(
                    add_ncbi_prefix(element[0]))[6], self.species_radius.get(element[0]), round(element[1].get('ani'), 2), element[1].get('af'))
                note_list.append(note_str)
        return note_list

    def aa_percent_msa(self, aa_string):
        aa_len = sum([1 for c in aa_string if c.isalpha()])
        aa_perc = float(aa_len) / len(aa_string)
        return round(aa_perc * 100, 2)

    def _sort_fastani_results(self, fastani_verification, all_fastani_dict, msa_dict, percent_multihit_dict, trans_table_dict, bac_ar_diff, summaryfout):
        """Format the note field by concatenating all information in a sorted dictionary

        Parameters
        ----------
        fastani_verification : dictionary listing the potential genomes associated with a user genome d[user_genome] = {"potential_g": [
                                    (potential_genome_in_same_genus,patristic distance)], "pplacer_g": genome_of_reference_selected_by_pplacer(if any)}
        all_fastani_dict : dictionary listing the fastani ANI for each user genomes against the potential genomes d[user_genome]={ref_genome1:{"af":af,"ani":ani},ref_genome2:{"af":af,"ani":ani}}
        summaryfout: output file 

        Returns
        -------
        classified_user_genomes: list of genomes where FastANI and Placement in the reference tree have predicted a taxonomy
        unclassified_user_genomes: dictionary of genomes where FastANI and Placement in the reference tree have not  predicted a taxonomy

        """
        classified_user_genomes = []
        unclassified_user_genomes = {}
        for userleaf, potential_nodes in fastani_verification.iteritems():
            summary_list = [None] * 18

            notes = []
            if userleaf.taxon.label in percent_multihit_dict:
                notes.append('Genome has more than {}% of markers with multiple hits'.format(
                    percent_multihit_dict.get(userleaf.taxon.label)))
            if userleaf.taxon.label in bac_ar_diff:
                notes.append('Genome domain questionable ( {}% Bacterial, {}% Archaeal)'.format(
                    bac_ar_diff.get(userleaf.taxon.label).get('bac120'), bac_ar_diff.get(userleaf.taxon.label).get('ar122')))
            if len(notes) > 0:
                summary_list[17] = ';'.join(notes)

            if potential_nodes.get("pplacer_g"):
                pplacer_leafnode = potential_nodes.get("pplacer_g").taxon.label
                if pplacer_leafnode[0:3] in ['RS_', 'GB_']:
                    pplacer_leafnode = pplacer_leafnode[3:]
                if userleaf.taxon.label in all_fastani_dict:
                    sorted_dict = sorted(all_fastani_dict.get(
                        userleaf.taxon.label).iteritems(), key=lambda(_x, y): y['ani'], reverse=True)
                    fastani_matching_reference = sorted_dict[0][0]
                    taxa_str = ";".join(self.gtdb_taxonomy.get(
                        add_ncbi_prefix(pplacer_leafnode)))

                    summary_list[0] = userleaf.taxon.label
                    summary_list[2] = fastani_matching_reference
                    summary_list[3] = str(
                        self.species_radius.get(fastani_matching_reference))
                    summary_list[4] = ";".join(self.gtdb_taxonomy.get(
                        add_ncbi_prefix(fastani_matching_reference)))
                    current_ani = all_fastani_dict.get(userleaf.taxon.label).get(
                        fastani_matching_reference).get('ani')
                    summary_list[5] = round(current_ani, 2)
                    summary_list[6] = all_fastani_dict.get(userleaf.taxon.label).get(
                        fastani_matching_reference).get('af')
                    summary_list[11] = 'ANI/Placement'
                    summary_list[14] = self.aa_percent_msa(
                        msa_dict.get(summary_list[0]))
                    summary_list[15] = trans_table_dict.get(summary_list[0])

                    if self.species_radius.get(fastani_matching_reference) <= current_ani:
                        if pplacer_leafnode == fastani_matching_reference:
                            if taxa_str.endswith("s__"):
                                taxa_str = taxa_str + pplacer_leafnode
                            summary_list[1] = self.standardise_taxonomy(
                                taxa_str)
                            summary_list[7] = summary_list[2]
                            summary_list[8] = summary_list[4]
                            summary_list[9] = summary_list[5]
                            summary_list[10] = summary_list[6]
                            summary_list[12] = 'topological placement and ANI have congruent species assignments'
                            if len(sorted_dict) > 0:
                                other_ref = '; '.join(self._formatnote(
                                    sorted_dict, [fastani_matching_reference]))
                                if len(other_ref) == 0:
                                    summary_list[13] = None
                                else:
                                    summary_list[13] = other_ref

                        else:
                            taxa_str = ";".join(self.gtdb_taxonomy.get(
                                add_ncbi_prefix(fastani_matching_reference)))
                            summary_list[1] = self.standardise_taxonomy(
                                taxa_str)
                            summary_list[7] = pplacer_leafnode
                            summary_list[8] = ";".join(self.gtdb_taxonomy.get(
                                add_ncbi_prefix(pplacer_leafnode)))
                            if pplacer_leafnode in all_fastani_dict.get(userleaf.taxon.label):
                                summary_list[9] = round(all_fastani_dict.get(
                                    userleaf.taxon.label).get(pplacer_leafnode).get('ani'), 2)
                                summary_list[10] = all_fastani_dict.get(
                                    userleaf.taxon.label).get(pplacer_leafnode).get('af')
                            summary_list[12] = 'topological placement and ANI have incongruent species assignments'
                            summary_list[11] = 'ANI'

                            if len(sorted_dict) > 0:
                                other_ref = '; '.join(self._formatnote(
                                    sorted_dict, [fastani_matching_reference, pplacer_leafnode]))
                                if len(other_ref) == 0:
                                    summary_list[13] = None
                                else:
                                    summary_list[13] = other_ref

                        summaryfout.write("{}\n".format(
                            '\t'.join(['N/A' if x is None else str(x) for x in summary_list])))
                        classified_user_genomes.append(userleaf.taxon.label)
                    else:
                        if len(sorted_dict) > 0:
                            other_ref = '; '.join(self._formatnote(
                                sorted_dict, [fastani_matching_reference, pplacer_leafnode]))
                            if len(other_ref) == 0:
                                summary_list[13] = None
                            else:
                                summary_list[13] = other_ref
                        unclassified_user_genomes[userleaf.taxon.label] = summary_list

            elif userleaf.taxon.label in all_fastani_dict:
                sorted_dict = sorted(all_fastani_dict.get(
                    userleaf.taxon.label).iteritems(), key=lambda(_x, y): y['ani'], reverse=True)
                fastani_matching_reference = sorted_dict[0][0]
                taxa_str = ";".join(self.gtdb_taxonomy.get(
                    add_ncbi_prefix(fastani_matching_reference))[:-1])
                summary_list[0] = userleaf.taxon.label
                summary_list[1] = self.standardise_taxonomy(taxa_str)
                summary_list[2] = fastani_matching_reference
                summary_list[3] = str(
                    self.species_radius.get(fastani_matching_reference))
                summary_list[4] = ";".join(self.gtdb_taxonomy.get(
                    add_ncbi_prefix(fastani_matching_reference)))
                current_ani = all_fastani_dict.get(userleaf.taxon.label).get(
                    fastani_matching_reference).get('ani')
                summary_list[5] = round(current_ani, 2)
                summary_list[6] = all_fastani_dict.get(userleaf.taxon.label).get(
                    fastani_matching_reference).get('af')
                summary_list[11] = 'ANI/Placement'
                if self.species_radius.get(fastani_matching_reference) <= current_ani:

                    summary_list[12] = 'topological placement and ANI have incongruent species assignments'
                    if len(sorted_dict) > 0:
                        other_ref = '; '.join(self._formatnote(
                            sorted_dict, [fastani_matching_reference]))
                        if len(other_ref) == 0:
                            summary_list[13] = None
                        else:
                            summary_list[13] = other_ref

                    summaryfout.write("{}\n".format(
                        '\t'.join(['N/A' if x is None else str(x) for x in summary_list])))

                    classified_user_genomes.append(userleaf.taxon.label)
                else:
                    if len(sorted_dict) > 0:
                        other_ref = '; '.join(self._formatnote(
                            sorted_dict, [fastani_matching_reference]))
                        if len(other_ref) == 0:
                            summary_list[13] = None
                        else:
                            summary_list[13] = other_ref
                    unclassified_user_genomes[userleaf.taxon.label] = summary_list
        return classified_user_genomes, unclassified_user_genomes

    def _fastaniWorker(self, sublist_genomes, genomes, out_q):
        """Multi thread worker to calculate FastANI"""
        try:
            for userleaf, potential_nodes in sublist_genomes.iteritems():
                dict_parser_distance = self._calculate_fastani_distance(
                    userleaf, potential_nodes, genomes)
                for k, v in dict_parser_distance.iteritems():
                    if k in out_q:
                        raise Exception("{} not in output.".format(k))
                    out_q[k] = v
            return True
        except Exception as error:
            print error
            raise

    def _get_redtax(self, list_subnode, closest_rank):
        """
        Provide a taxonomy string to a user genome based on the reference genomes of the same clade.
        If the clade contains multiple reference genomes we are comparing their taxonomies.
        -If all reference genomes have the same taxonomy up to the 'closest rank' ,
        the taxonomy string including the closest rank is returned.
        -If **NOT** all reference genomes have the same taxonomy up to the 'closest rank',
        the taxonomy string **NOT** including the closest rank is returned.

        Parameters
        ----------
        list_subnode : list of leaf nodes including multiple reference genome.
        closest_rank : last rank of the reference taxonomy

        Returns
        -------
        string
            Taxonomy string.

        """

        subtax, multirefrank = self._parse_subnodes(list_subnode, closest_rank)
        # if all orders in the list are the same, the user genomes gets the
        # same order
        if len(set(multirefrank)) == 1:
            # case d
            subtax.append(multirefrank[0])
        else:
            # otherwise it's stored as undefined
            # case a,b
            subtax.append(closest_rank + "undefined")
        return ';'.join(subtax)

    def _parse_subnodes(self, list_subnode, closest_rank):
        subtax = []
        multirefrank = []
        initial_loop = True
        for item in list_subnode:
            # We get the taxonomy of all reference genomes
            if item.startswith('RS_') or item.startswith('GB_') or item.startswith('UBA'):
                taxonomy_from_file = self.gtdb_taxonomy.get(item)
                # we store the selected rank (i.e. order) for each reference
                # genome
                for rank in taxonomy_from_file:
                    if rank.startswith(closest_rank):
                        multirefrank.append(rank)
                        initial_loop = False
                        break
                    elif initial_loop:
                        # The first iteration is used to stored upper level (
                        # i.e. domain,phylum,class )
                        subtax.append(rank)
        return subtax, multirefrank

    def _calculate_red_distances(self, input_tree, out_dir):
        """
        Provide a taxonomy string to a user genome based on the reference genomes of the same clade.
        If the clade contains multiple reference genomes we are comparing their taxonomies.
        -If all reference genomes have the same taxonomy up to the 'closest rank' ,
        the taxonomy string including the closest rank is returned.
        -If **NOT** all reference genomes have the same taxonomy up to the 'closest rank',
        the taxonomy string **NOT** including the closest rank is returned.

        Parameters
        ----------
        list_subnode : list of leaf nodes including multiple reference genome.
        closest_rank : last rank of the reference taxonomy

        Returns
        -------
        string
            Taxonomy string.
        """

        # read tree
        self.logger.info('Reading tree.')
        tree = dendropy.Tree.get_from_path(input_tree,
                                           schema='newick',
                                           rooting='force-rooted',
                                           preserve_underscores=True)

        self.logger.info('Reading taxonomy from file.')
        taxonomy = Taxonomy().read(Config.TAXONOMY_FILE)

        # determine taxa to be used for inferring distribution
        trusted_taxa = None
        taxa_for_dist_inference = self._filter_taxa_for_dist_inference(tree,
                                                                       taxonomy,
                                                                       trusted_taxa,
                                                                       Config.RED_MIN_CHILDREN,
                                                                       Config.RED_MIN_SUPPORT)

        phylum_rel_dists, rel_node_dists = self.median_rd_over_phyla(tree,
                                                                     taxa_for_dist_inference,
                                                                     taxonomy)

        # set edge lengths to median value over all rootings
        tree.seed_node.rel_dist = 0.0
        for n in tree.preorder_node_iter(lambda n: n != tree.seed_node):
            n.rel_dist = np_median(rel_node_dists[n.id])
            rd_to_parent = n.rel_dist - n.parent_node.rel_dist
            if rd_to_parent < 0:
                # This can occur since we are setting all nodes
                # to their median RED value.
                # self.logger.warning('Not all branches are positive after scaling.')
                pass
            n.edge_length = rd_to_parent

        if False:
            # These plots can be useful for debugging and internal use,
            # but are likely to be confusing to users.
            rd = RelativeDistance()

            input_tree_name = os.path.splitext(os.path.basename(input_tree))[0]
            plot_file = os.path.join(out_dir, '{}.png'.format(input_tree_name))
            rd._distribution_summary_plot(
                phylum_rel_dists, taxa_for_dist_inference, plot_file)

            gtdb_parent_ranks = Taxonomy().parents(taxonomy)
            median_outlier_table = os.path.join(
                out_dir, '{}.tsv'.format(input_tree_name))
            median_rank_file = os.path.join(
                out_dir, '{}.dict'.format(input_tree_name))
            rd._median_summary_outlier_file(phylum_rel_dists,
                                            taxa_for_dist_inference,
                                            gtdb_parent_ranks,
                                            median_outlier_table,
                                            median_rank_file,
                                            False)

            input_tree_name = os.path.splitext(os.path.basename(input_tree))[0]
            output_tree = os.path.join(
                out_dir, '{}.scaled.tree'.format(input_tree_name))
            tree.write_to_path(output_tree,
                               schema='newick',
                               suppress_rooting=True,
                               unquoted_underscores=True)

        return tree

    def _calculate_fastani_distance(self, user_leaf, list_leaf, genomes):
        """ Calculate the FastANI distance between all user genomes and the reference to classfy them at the species level

        Parameters
        ----------
        user_leaf : User genome node
        list_leaf : Dictionary of nodes including one or many user genomes and one reference genome.
        genomes : Dictionary of user genomes d[genome_id] -> FASTA file

        Returns
        -------
        dictionary
            dict_results[user_g]={ref_genome1:{"af":af,"ani":ani},ref_genome2:{"af":af,"ani":ani}}
        """
        try:
            self.tmp_output_dir = tempfile.mkdtemp()
            make_sure_path_exists(self.tmp_output_dir)

            # we write the two input files for fastani, the query file and
            # reference file
            path_query_list = os.path.join(
                self.tmp_output_dir, 'query_list.txt')
            with open(path_query_list, 'w') as f:
                f.write('{0}\n'.format(genomes.get(user_leaf.taxon.label)))

            path_ref_list = os.path.join(self.tmp_output_dir, 'ref_list.txt')
            with open(path_ref_list, 'w') as f:
                leafnodes = list_leaf.get("potential_g")
                for node in leafnodes:
                    leafnode = node[0]
                    shortleaf = leafnode.taxon.label
                    if leafnode.taxon.label.startswith('GB_') or leafnode.taxon.label.startswith('RS_'):
                        shortleaf = leafnode.taxon.label[3:]
                    f.write('{}\n'.format(os.path.join(
                        Config.FASTANI_GENOMES, shortleaf + Config.FASTANI_GENOMES_EXT)))

            # run fastANI
            if not os.path.isfile(path_query_list) or not os.path.isfile(path_ref_list):
                raise

            path_results = os.path.join(self.tmp_output_dir, 'results.tab')
            path_error = os.path.join(self.tmp_output_dir, 'error.log')

            cmd = 'fastANI --ql {0} --rl {1} -o {2} > /dev/null 2>{3}'.format(path_query_list,
                                                                              path_ref_list,
                                                                              path_results,
                                                                              path_error)
            os.system(cmd)

            if not os.path.isfile(path_results):
                errstr = 'FastANI has stopped:\n'
                if os.path.isfile(path_error):
                    with open(path_error) as debug:
                        for line in debug:
                            finalline = line
                        errstr += finalline
                raise ValueError(errstr)

            dict_parser_distance = self._parse_fastani_results(path_results)
            shutil.rmtree(self.tmp_output_dir)
            return dict_parser_distance

        except ValueError as error:
            if os.path.exists(self.tmp_output_dir):
                shutil.rmtree(self.tmp_output_dir)
            raise error
        except Exception as error:
            if os.path.exists(self.tmp_output_dir):
                shutil.rmtree(self.tmp_output_dir)
            raise error

    def _parse_fastani_results(self, fastout_file):
        """ Parse the fastani output file


        Parameters
        ----------
        fastout_file : fastani output file.


        Returns
        -------
        dictionary
            dict_results[user_g]={ref_genome1:{"af":af,"ani":ani},ref_genome2:{"af":af,"ani":ani}}
        """
        dict_results = {}
        with open(fastout_file) as fastfile:
            for line in fastfile:
                info = line.strip().split()
                ref_genome = os.path.basename(info[1]).replace(
                    Config.FASTANI_GENOMES_EXT, "")
                user_g = remove_extension(os.path.basename(info[0]))
                ani = float(info[2])
                af = round(float(info[3]) / float(info[4]), 2)
                if user_g in dict_results:
                    dict_results[user_g][ref_genome] = {"ani": ani, 'af': af}
                else:
                    dict_results[user_g] = {ref_genome: {"ani": ani, "af": af}}

        return dict_results

    def _filter_taxa_for_dist_inference(self, tree, taxonomy, trusted_taxa, min_children, min_support):
        """Determine taxa to use for inferring distribution of relative divergences.

        Parameters
        ----------
        tree : Dendropy Tree
            Phylogenetic tree.
        taxonomy : d[taxon ID] -> [d__x; p__y; ...]
            Taxonomy for each taxon.
        trusted_taxa : iterable
            Trusted taxa to consider when inferring distribution.
        min_children : int
            Only consider taxa with at least the specified number of children taxa when inferring distribution.
        min_support : float
            Only consider taxa with at least this level of support when inferring distribution.
        """

        # determine children taxa for each named group
        taxon_children = Taxonomy().taxon_children(taxonomy)

        # get all named groups
        taxa_for_dist_inference = set()
        for taxon_id, taxa in taxonomy.iteritems():
            for taxon in taxa:
                taxa_for_dist_inference.add(taxon)

        # sanity check species names as these are a common problem
        species = set()
        for taxon_id, taxa in taxonomy.iteritems():
            if len(taxa) > Taxonomy.rank_index['s__']:
                species_name = taxa[Taxonomy.rank_index['s__']]
                valid, error_msg = True, None
                if species_name != 's__':
                    valid, error_msg = Taxonomy().validate_species_name(
                        species_name, require_full=True, require_prefix=True)
                if not valid:
                    print '[Warning] Species name {} for {} is invalid: {}'.format(species_name, taxon_id, error_msg)
                    continue

                species.add(species_name)

        # restrict taxa to those with a sufficient number of named children
        # Note: a taxonomic group with no children will not end up in the
        # taxon_children data structure so care must be taken when applying
        # this filtering criteria.
        if min_children > 0:
            valid_taxa = set()
            for taxon, children_taxa in taxon_children.iteritems():
                if len(children_taxa) >= min_children:
                    valid_taxa.add(taxon)

            taxa_for_dist_inference.intersection_update(valid_taxa)

            # explicitly add in the species since they have no
            # children and thus be absent from the taxon_child dictionary
            taxa_for_dist_inference.update(species)

        # restrict taxa used for inferring distribution to those with
        # sufficient support
        if min_support > 0:
            for node in tree.preorder_node_iter():
                if not node.label or node.is_leaf():
                    continue

                # check for support value
                support, taxon_name, _auxiliary_info = parse_label(node.label)

                if not taxon_name:
                    continue

                if support and float(support) < min_support:
                    taxa_for_dist_inference.difference_update([taxon_name])
                elif not support and min_support > 0:
                    # no support value, so inform user if they were trying to
                    # filter on this property
                    print '[Error] Tree does not contain support values. As such, --min_support should be set to 0.'
                    continue

        # restrict taxa used for inferring distribution to the trusted set
        if trusted_taxa:
            taxa_for_dist_inference = trusted_taxa.intersection(
                taxa_for_dist_inference)

        return taxa_for_dist_inference

    def median_rd_over_phyla(self,
                             tree,
                             taxa_for_dist_inference,
                             taxonomy):
        """Calculate the median relative divergence over all phyla rootings.

        Parameters
        ----------
        tree : Tree
          Dendropy tree.
        taxa_for_dist_inference : set
          Taxa to use for inference relative divergence distributions.
        taxonomy : d[taxon_id] -> [d__, p__, ..., s__]
          Taxonomy of extant taxa.
        """

        # get list of phyla level lineages
        all_phyla = self._get_phyla_lineages(tree)
        self.logger.info('Identified %d phyla.' % len(all_phyla))

        phyla = [p for p in all_phyla if p in taxa_for_dist_inference]
        self.logger.info(
            'Using %d phyla as rootings for inferring RED distributions.' % len(phyla))
        if len(phyla) < 2:
            self.logger.error('Rescaling requires at least 2 valid phyla.')
            sys.exit(-1)

        # give each node a unique id
        for i, n in enumerate(tree.preorder_node_iter()):
            n.id = i

        # calculate relative divergence for tree rooted on each phylum
        phylum_rel_dists = {}
        rel_node_dists = defaultdict(list)
        rd = RelativeDistance()
        for p in phyla:
            phylum = p.replace('p__', '').replace(' ', '_').lower()
            status_msg = '==> Calculating information with rooting on {}.              '.format(
                phylum.capitalize())
            sys.stdout.write('{}\r'.format(status_msg))
            sys.stdout.flush()

            cur_tree = self.root_with_outgroup(tree, taxonomy, p)

            # calculate relative distance to taxa
            rel_dists = rd.rel_dist_to_named_clades(cur_tree)
            rel_dists.pop(0, None)  # remove results for Domain

            # remove named groups in outgroup
            children = Taxonomy().children(p, taxonomy)
            for r in rel_dists.keys():
                rel_dists[r].pop(p, None)

            for t in children:
                for r in rel_dists.keys():
                    rel_dists[r].pop(t, None)

            phylum_rel_dists[phylum] = rel_dists

            # calculate relative distance to all nodes
            rd.decorate_rel_dist(cur_tree)

            # determine which lineages represents the 'ingroup'
            ingroup_subtree = None
            for c in cur_tree.seed_node.child_node_iter():
                _support, taxon_name, _auxiliary_info = parse_label(c.label)
                if not taxon_name or p not in taxon_name:
                    ingroup_subtree = c
                    break

            # do a preorder traversal of 'ingroup' and record relative
            # divergence to nodes
            for n in ingroup_subtree.preorder_iter():
                rel_node_dists[n.id].append(n.rel_dist)

        sys.stdout.write(
            '==> Inference for RED distributions finished.                         ')
        sys.stdout.flush()
        sys.stdout.write('\n')

        return phylum_rel_dists, rel_node_dists

    def _get_phyla_lineages(self, tree):
        """Get list of phyla level lineages.

        Parameters
        ----------
        tree : Dendropy Tree
            Phylogenetic tree.

        Returns
        -------
        list
            List of phyla level lineages.
        """
        phyla = []
        for node in tree.preorder_node_iter():
            if not node.label or node.is_leaf():
                continue

            _support, taxon_name, _auxiliary_info = parse_label(node.label)
            if taxon_name:
                taxa = [x.strip() for x in taxon_name.split(';')]
                if taxa[-1].startswith('p__'):
                    phyla.append(taxa[-1])

        return phyla

    def root_with_outgroup(self, input_tree, taxonomy, outgroup_taxa):
        """Reroot the tree using the given outgroup.

        Parameters
        ----------
        input_tree : Dendropy Tree
          Tree to rerooted.
        taxonomy : dict
            Taxonomy for taxa.
        outgroup : iterable
          Labels of taxa in outgroup.

        Returns
        -------
        Dendropy Tree
            Deep-copy of original tree rerooted on outgroup.
        """

        new_tree = input_tree.clone()

        outgroup = set()
        for genome_id, taxa in taxonomy.iteritems():
            if outgroup_taxa in taxa:
                outgroup.add(genome_id)

        outgroup_in_tree = set()
        ingroup_in_tree = set()
        for n in new_tree.leaf_node_iter():
            if n.taxon.label in outgroup:
                outgroup_in_tree.add(n.taxon)
            else:
                ingroup_in_tree.add(n)

        if len(outgroup_in_tree) == 0:
            self.logger.warning('No outgroup taxa identified in the tree.')
            self.logger.warning('Tree was not rerooted.')
            sys.exit(0)

        # There is a complication here. We wish to find the MRCA of the outgroup
        # taxa. Finding the MRCA requires a rooted tree and we have no gaurantee
        # that the tree isn't currently rooted within the outgroup clade. There is
        # also no way to identify a node that is gauranteed to be outside the outgroup
        # clade. As such, the tree is randomly rooted on a leaf node not in the outgroup.
        # This random rerooting is performed until the MRCA does not spans all taxa in
        # the tree.

        leaves_in_tree = sum([1 for _ in new_tree.leaf_node_iter()])
        while True:
            rnd_ingroup_leaf = random.sample(ingroup_in_tree, 1)[0]
            new_tree.reroot_at_edge(rnd_ingroup_leaf.edge,
                                    length1=0.5 * rnd_ingroup_leaf.edge_length,
                                    length2=0.5 * rnd_ingroup_leaf.edge_length)

            mrca = new_tree.mrca(taxa=outgroup_in_tree)
            leaves_in_mrca = sum([1 for _ in mrca.leaf_iter()])
            if leaves_in_mrca != leaves_in_tree:
                break

        if leaves_in_mrca == leaves_in_tree:
            self.logger.error('The MRCA spans all taxa in the tree.')
            self.logger.error(
                'This indicating the selected outgroup is likely polyphyletic in the current tree.')
            self.logger.error(
                'This should never occur. Please report this as a bug.')
            sys.exit(-1)

        if mrca.edge_length is None:
            # self.logger.info('Tree appears to already be rooted on this outgroup.')
            pass
        else:
            new_tree.reroot_at_edge(mrca.edge,
                                    length1=0.5 * mrca.edge_length,
                                    length2=0.5 * mrca.edge_length)

        return new_tree<|MERGE_RESOLUTION|>--- conflicted
+++ resolved
@@ -293,7 +293,6 @@
             _bac_gids, _ar_gids, bac_ar_diff = Markers().genome_domain(align_dir, prefix)
 
             for marker_set_id in ('ar122', 'bac120'):
-<<<<<<< HEAD
 
                 if marker_set_id == 'ar122':
                     marker_summary_file = os.path.join(align_dir, PATH_AR122_MARKER_SUMMARY.format(prefix=prefix))
@@ -305,14 +304,7 @@
                     self.logger.error('There was an error determining the marker set.')
                     raise Exception
 
-                if not os.path.exists(user_msa_file):
-=======
-                user_msa_file = os.path.join(
-                    align_dir, prefix + '.{}.user_msa.fasta'.format(marker_set_id))
                 if (not os.path.exists(user_msa_file)) or (os.path.getsize(user_msa_file)<30):
-                    align_dir, Config.INTERMEDIATE_RESULTS, prefix + '.{}.user_msa.fasta'.format(marker_set_id))
-                if (not os.path.exists(user_msa_file)) or (os.path.getsize(user_msa_file)<30):
->>>>>>> 0b572ecd
                         # file will not exist if there are no User genomes from a
                         # given domain
                     continue
