--- conflicted
+++ resolved
@@ -216,13 +216,10 @@
                                    help='indicates input are called genes (skip gene calling)')
     optional_identify.add_argument('--force', action='store_const', const=True, default=False,
                                    help='continue processing if an error occurrs on a single genome')
-<<<<<<< HEAD
+    optional_identify.add_argument('--cpus', default=1, type=int,
+                                   help='number of CPUs to use')
     optional_identify.add_argument('-d', '--debug', action="store_true",
                                     help='create intermediate files for debugging purposes')
-=======
-    optional_identify.add_argument('--cpus', default=1, type=int,
-                                   help='number of CPUs to use')
->>>>>>> f78c6037
     optional_identify.add_argument('-h', '--help', action="help",
                                    help="show help message")
 
